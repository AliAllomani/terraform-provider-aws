--- conflicted
+++ resolved
@@ -318,13 +318,8 @@
 
 	apiObject := &awstypes.AttributePayload{}
 
-<<<<<<< HEAD
-	if v, ok := tfMap["attributes"].(map[string]interface{}); ok && len(v) > 0 {
+	if v, ok := tfMap[names.AttrAttributes].(map[string]interface{}); ok && len(v) > 0 {
 		apiObject.Attributes = flex.ExpandStringValueMap(v)
-=======
-	if v, ok := tfMap[names.AttrAttributes].(map[string]interface{}); ok && len(v) > 0 {
-		apiObject.Attributes = flex.ExpandStringMap(v)
->>>>>>> f6efa6cf
 	}
 
 	return apiObject
@@ -406,11 +401,7 @@
 	tfMap := map[string]interface{}{}
 
 	if v := apiObject.Attributes; v != nil {
-<<<<<<< HEAD
-		tfMap["attributes"] = aws.StringMap(v)
-=======
-		tfMap[names.AttrAttributes] = aws.StringValueMap(v)
->>>>>>> f6efa6cf
+		tfMap[names.AttrAttributes] = aws.StringMap(v)
 	}
 
 	return tfMap
