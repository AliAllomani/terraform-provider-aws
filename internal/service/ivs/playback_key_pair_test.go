package ivs_test

import (
	"context"
	"errors"
	"fmt"
	"regexp"
	"testing"

	"github.com/aws/aws-sdk-go/aws"
	"github.com/aws/aws-sdk-go/service/ivs"
	"github.com/hashicorp/aws-sdk-go-base/v2/awsv1shim/v2/tfawserr"
	sdkacctest "github.com/hashicorp/terraform-plugin-sdk/v2/helper/acctest"
	"github.com/hashicorp/terraform-plugin-sdk/v2/helper/resource"
	"github.com/hashicorp/terraform-plugin-sdk/v2/terraform"
	"github.com/hashicorp/terraform-provider-aws/internal/acctest"
	"github.com/hashicorp/terraform-provider-aws/internal/conns"
	"github.com/hashicorp/terraform-provider-aws/internal/create"
	tfivs "github.com/hashicorp/terraform-provider-aws/internal/service/ivs"
	"github.com/hashicorp/terraform-provider-aws/names"
)

// There is an AWS maximum service quota of 3 playback key pairs, so tests
// cannot be ran in parallel. The key **MUST** use ECDSA which is not provided
// by acctest, so crypto functions are used in this test file. Furthermore,
// multiple playback key pairs cannot use the same public key, so using a static
// test fixture file is discouraged.

func testAccPlaybackKeyPair_basic(t *testing.T) {
	ctx := acctest.Context(t)
	var playbackKeyPair ivs.PlaybackKeyPair
	resourceName := "aws_ivs_playback_key_pair.test"
	privateKey := acctest.TLSECDSAPrivateKeyPEM(t, "P-384")
	publicKeyPEM, fingerprint := acctest.TLSECDSAPublicKeyPEM(t, privateKey)

	resource.Test(t, resource.TestCase{
		PreCheck: func() {
<<<<<<< HEAD
			acctest.PreCheck(ctx, t)
			acctest.PreCheckPartitionHasService(ivs.EndpointsID, t)
=======
			acctest.PreCheck(t)
			acctest.PreCheckPartitionHasService(t, ivs.EndpointsID)
>>>>>>> 78d002fe
			testAccPlaybackKeyPairPreCheck(ctx, t)
		},
		ErrorCheck:               acctest.ErrorCheck(t, ivs.EndpointsID),
		ProtoV5ProviderFactories: acctest.ProtoV5ProviderFactories,
		CheckDestroy:             testAccCheckPlaybackKeyPairDestroy(ctx),
		Steps: []resource.TestStep{
			{
				Config: testAccPlaybackKeyPairConfig_basic(publicKeyPEM),
				Check: resource.ComposeTestCheckFunc(
					testAccCheckPlaybackKeyPairExists(ctx, resourceName, &playbackKeyPair),
					resource.TestCheckResourceAttr(resourceName, "fingerprint", fingerprint),
					resource.TestCheckResourceAttr(resourceName, "tags.%", "0"),
					resource.TestCheckResourceAttr(resourceName, "tags_all.%", "0"),
					acctest.MatchResourceAttrRegionalARN(resourceName, "arn", "ivs", regexp.MustCompile(`playback-key/.+`)),
				),
			},
			{
				ResourceName:            resourceName,
				ImportState:             true,
				ImportStateVerify:       true,
				ImportStateVerifyIgnore: []string{"public_key"},
			},
		},
	})
}

func testAccPlaybackKeyPair_update(t *testing.T) {
	ctx := acctest.Context(t)
	var v1, v2 ivs.PlaybackKeyPair
	rName1 := sdkacctest.RandomWithPrefix(acctest.ResourcePrefix)
	rName2 := sdkacctest.RandomWithPrefix(acctest.ResourcePrefix)
	resourceName := "aws_ivs_playback_key_pair.test"
	privateKey1 := acctest.TLSECDSAPrivateKeyPEM(t, "P-384")
	publicKeyPEM1, fingerprint1 := acctest.TLSECDSAPublicKeyPEM(t, privateKey1)
	privateKey2 := acctest.TLSECDSAPrivateKeyPEM(t, "P-384")
	publicKeyPEM2, fingerprint2 := acctest.TLSECDSAPublicKeyPEM(t, privateKey2)

	resource.Test(t, resource.TestCase{
		PreCheck: func() {
<<<<<<< HEAD
			acctest.PreCheck(ctx, t)
			acctest.PreCheckPartitionHasService(ivs.EndpointsID, t)
=======
			acctest.PreCheck(t)
			acctest.PreCheckPartitionHasService(t, ivs.EndpointsID)
>>>>>>> 78d002fe
			testAccPlaybackKeyPairPreCheck(ctx, t)
		},
		ErrorCheck:               acctest.ErrorCheck(t, ivs.EndpointsID),
		ProtoV5ProviderFactories: acctest.ProtoV5ProviderFactories,
		CheckDestroy:             testAccCheckPlaybackKeyPairDestroy(ctx),
		Steps: []resource.TestStep{
			{
				Config: testAccPlaybackKeyPairConfig_name(rName1, publicKeyPEM1),
				Check: resource.ComposeTestCheckFunc(
					testAccCheckPlaybackKeyPairExists(ctx, resourceName, &v1),
					resource.TestCheckResourceAttr(resourceName, "fingerprint", fingerprint1),
					resource.TestCheckResourceAttr(resourceName, "name", rName1),
				),
			},
			{
				Config: testAccPlaybackKeyPairConfig_name(rName2, publicKeyPEM2),
				Check: resource.ComposeTestCheckFunc(
					testAccCheckPlaybackKeyPairExists(ctx, resourceName, &v2),
					testAccCheckPlaybackKeyPairRecreated(&v1, &v2),
					resource.TestCheckResourceAttr(resourceName, "fingerprint", fingerprint2),
					resource.TestCheckResourceAttr(resourceName, "name", rName2),
				),
			},
		},
	})
}

func testAccPlaybackKeyPair_tags(t *testing.T) {
	ctx := acctest.Context(t)
	var v1, v2, v3 ivs.PlaybackKeyPair
	rName := sdkacctest.RandomWithPrefix(acctest.ResourcePrefix)
	resourceName := "aws_ivs_playback_key_pair.test"
	privateKey := acctest.TLSECDSAPrivateKeyPEM(t, "P-384")
	publicKeyPEM, _ := acctest.TLSECDSAPublicKeyPEM(t, privateKey)

	resource.Test(t, resource.TestCase{
		PreCheck: func() {
<<<<<<< HEAD
			acctest.PreCheck(ctx, t)
			acctest.PreCheckPartitionHasService(ivs.EndpointsID, t)
=======
			acctest.PreCheck(t)
			acctest.PreCheckPartitionHasService(t, ivs.EndpointsID)
>>>>>>> 78d002fe
			testAccPlaybackKeyPairPreCheck(ctx, t)
		},
		ErrorCheck:               acctest.ErrorCheck(t, ivs.EndpointsID),
		ProtoV5ProviderFactories: acctest.ProtoV5ProviderFactories,
		CheckDestroy:             testAccCheckPlaybackKeyPairDestroy(ctx),
		Steps: []resource.TestStep{
			{
				Config: testAccPlaybackKeyPairConfig_tags1(rName, publicKeyPEM, "key1", "value1"),
				Check: resource.ComposeTestCheckFunc(
					testAccCheckPlaybackKeyPairExists(ctx, resourceName, &v1),
					resource.TestCheckResourceAttr(resourceName, "tags.%", "1"),
					resource.TestCheckResourceAttr(resourceName, "tags.key1", "value1"),
				),
			},
			{
				ResourceName:            resourceName,
				ImportState:             true,
				ImportStateVerify:       true,
				ImportStateVerifyIgnore: []string{"public_key"},
			},
			{
				Config: testAccPlaybackKeyPairConfig_tags2(rName, publicKeyPEM, "key1", "value1updated", "key2", "value2"),
				Check: resource.ComposeTestCheckFunc(
					testAccCheckPlaybackKeyPairExists(ctx, resourceName, &v2),
					resource.TestCheckResourceAttr(resourceName, "tags.%", "2"),
					resource.TestCheckResourceAttr(resourceName, "tags.key1", "value1updated"),
					resource.TestCheckResourceAttr(resourceName, "tags.key2", "value2"),
				),
			},
			{
				Config: testAccPlaybackKeyPairConfig_tags1(rName, publicKeyPEM, "key2", "value2"),
				Check: resource.ComposeTestCheckFunc(
					testAccCheckPlaybackKeyPairExists(ctx, resourceName, &v3),
					resource.TestCheckResourceAttr(resourceName, "tags.%", "1"),
					resource.TestCheckResourceAttr(resourceName, "tags.key2", "value2"),
				),
			},
		},
	})
}

func testAccPlaybackKeyPair_disappears(t *testing.T) {
	ctx := acctest.Context(t)
	var playbackkeypair ivs.PlaybackKeyPair
	resourceName := "aws_ivs_playback_key_pair.test"
	privateKey := acctest.TLSECDSAPrivateKeyPEM(t, "P-384")
	publicKey, _ := acctest.TLSECDSAPublicKeyPEM(t, privateKey)

	resource.Test(t, resource.TestCase{
		PreCheck: func() {
<<<<<<< HEAD
			acctest.PreCheck(ctx, t)
			acctest.PreCheckPartitionHasService(ivs.EndpointsID, t)
=======
			acctest.PreCheck(t)
			acctest.PreCheckPartitionHasService(t, ivs.EndpointsID)
>>>>>>> 78d002fe
			testAccPlaybackKeyPairPreCheck(ctx, t)
		},
		ErrorCheck:               acctest.ErrorCheck(t, ivs.EndpointsID),
		ProtoV5ProviderFactories: acctest.ProtoV5ProviderFactories,
		CheckDestroy:             testAccCheckPlaybackKeyPairDestroy(ctx),
		Steps: []resource.TestStep{
			{
				Config: testAccPlaybackKeyPairConfig_basic(publicKey),
				Check: resource.ComposeTestCheckFunc(
					testAccCheckPlaybackKeyPairExists(ctx, resourceName, &playbackkeypair),
					acctest.CheckResourceDisappears(ctx, acctest.Provider, tfivs.ResourcePlaybackKeyPair(), resourceName),
				),
				ExpectNonEmptyPlan: true,
			},
		},
	})
}

func testAccCheckPlaybackKeyPairDestroy(ctx context.Context) resource.TestCheckFunc {
	return func(s *terraform.State) error {
		conn := acctest.Provider.Meta().(*conns.AWSClient).IVSConn()

		for _, rs := range s.RootModule().Resources {
			if rs.Type != "aws_ivs_playback_key_pair" {
				continue
			}

			input := &ivs.GetPlaybackKeyPairInput{
				Arn: aws.String(rs.Primary.ID),
			}
			_, err := conn.GetPlaybackKeyPairWithContext(ctx, input)
			if err != nil {
				if tfawserr.ErrCodeEquals(err, ivs.ErrCodeResourceNotFoundException) {
					return nil
				}
				return err
			}

			return create.Error(names.IVS, create.ErrActionCheckingDestroyed, tfivs.ResNamePlaybackKeyPair, rs.Primary.ID, errors.New("not destroyed"))
		}

		return nil
	}
}

func testAccCheckPlaybackKeyPairExists(ctx context.Context, name string, playbackkeypair *ivs.PlaybackKeyPair) resource.TestCheckFunc {
	return func(s *terraform.State) error {
		rs, ok := s.RootModule().Resources[name]
		if !ok {
			return create.Error(names.IVS, create.ErrActionCheckingExistence, tfivs.ResNamePlaybackKeyPair, name, errors.New("not found"))
		}

		if rs.Primary.ID == "" {
			return create.Error(names.IVS, create.ErrActionCheckingExistence, tfivs.ResNamePlaybackKeyPair, name, errors.New("not set"))
		}

		conn := acctest.Provider.Meta().(*conns.AWSClient).IVSConn()

		resp, err := tfivs.FindPlaybackKeyPairByID(ctx, conn, rs.Primary.ID)
		if err != nil {
			return create.Error(names.IVS, create.ErrActionCheckingExistence, tfivs.ResNamePlaybackKeyPair, rs.Primary.ID, err)
		}

		*playbackkeypair = *resp

		return nil
	}
}

func testAccPlaybackKeyPairPreCheck(ctx context.Context, t *testing.T) {
	conn := acctest.Provider.Meta().(*conns.AWSClient).IVSConn()

	input := &ivs.ListPlaybackKeyPairsInput{}
	_, err := conn.ListPlaybackKeyPairsWithContext(ctx, input)

	if acctest.PreCheckSkipError(err) {
		t.Skipf("skipping acceptance testing: %s", err)
	}

	if err != nil {
		t.Fatalf("unexpected PreCheck error: %s", err)
	}
}

func testAccCheckPlaybackKeyPairRecreated(before, after *ivs.PlaybackKeyPair) resource.TestCheckFunc {
	return func(s *terraform.State) error {
		if before, after := aws.StringValue(before.Arn), aws.StringValue(after.Arn); before == after {
			return fmt.Errorf("Expected Playback Key Pair IDs to change, %s", before)
		}

		return nil
	}
}

func testAccPlaybackKeyPairConfig_basic(publicKey string) string {
	// acctest.TLSPEMEscapeNewlines is not necessary for publicKey
	return fmt.Sprintf(`
resource aws_ivs_playback_key_pair "test" {
	public_key = %[1]q
}
`, publicKey)
}

func testAccPlaybackKeyPairConfig_name(rName, publicKey string) string {
	// acctest.TLSPEMEscapeNewlines is not necessary for publicKey
	return fmt.Sprintf(`
resource aws_ivs_playback_key_pair "test" {
	name = %[1]q
	public_key = %[2]q
}
`, rName, publicKey)
}

func testAccPlaybackKeyPairConfig_tags1(rName, publicKey, tagKey1, tagValue1 string) string {
	// acctest.TLSPEMEscapeNewlines is not necessary for publicKey
	return fmt.Sprintf(`
resource aws_ivs_playback_key_pair "test" {
	name = %[1]q
	public_key = %[2]q
	tags = {
		%[3]q = %[4]q
	}
}
`, rName, publicKey, tagKey1, tagValue1)
}

func testAccPlaybackKeyPairConfig_tags2(rName, publicKey, tagKey1, tagValue1, tagKey2, tagValue2 string) string {
	// acctest.TLSPEMEscapeNewlines is not necessary for publicKey
	return fmt.Sprintf(`
resource aws_ivs_playback_key_pair "test" {
	name = %[1]q
	public_key = %[2]q
	tags = {
		%[3]q = %[4]q
		%[5]q = %[6]q
	}
}
`, rName, publicKey, tagKey1, tagValue1, tagKey2, tagValue2)
}<|MERGE_RESOLUTION|>--- conflicted
+++ resolved
@@ -35,13 +35,8 @@
 
 	resource.Test(t, resource.TestCase{
 		PreCheck: func() {
-<<<<<<< HEAD
 			acctest.PreCheck(ctx, t)
-			acctest.PreCheckPartitionHasService(ivs.EndpointsID, t)
-=======
-			acctest.PreCheck(t)
 			acctest.PreCheckPartitionHasService(t, ivs.EndpointsID)
->>>>>>> 78d002fe
 			testAccPlaybackKeyPairPreCheck(ctx, t)
 		},
 		ErrorCheck:               acctest.ErrorCheck(t, ivs.EndpointsID),
@@ -81,13 +76,8 @@
 
 	resource.Test(t, resource.TestCase{
 		PreCheck: func() {
-<<<<<<< HEAD
 			acctest.PreCheck(ctx, t)
-			acctest.PreCheckPartitionHasService(ivs.EndpointsID, t)
-=======
-			acctest.PreCheck(t)
 			acctest.PreCheckPartitionHasService(t, ivs.EndpointsID)
->>>>>>> 78d002fe
 			testAccPlaybackKeyPairPreCheck(ctx, t)
 		},
 		ErrorCheck:               acctest.ErrorCheck(t, ivs.EndpointsID),
@@ -125,13 +115,8 @@
 
 	resource.Test(t, resource.TestCase{
 		PreCheck: func() {
-<<<<<<< HEAD
 			acctest.PreCheck(ctx, t)
-			acctest.PreCheckPartitionHasService(ivs.EndpointsID, t)
-=======
-			acctest.PreCheck(t)
 			acctest.PreCheckPartitionHasService(t, ivs.EndpointsID)
->>>>>>> 78d002fe
 			testAccPlaybackKeyPairPreCheck(ctx, t)
 		},
 		ErrorCheck:               acctest.ErrorCheck(t, ivs.EndpointsID),
@@ -182,13 +167,8 @@
 
 	resource.Test(t, resource.TestCase{
 		PreCheck: func() {
-<<<<<<< HEAD
 			acctest.PreCheck(ctx, t)
-			acctest.PreCheckPartitionHasService(ivs.EndpointsID, t)
-=======
-			acctest.PreCheck(t)
 			acctest.PreCheckPartitionHasService(t, ivs.EndpointsID)
->>>>>>> 78d002fe
 			testAccPlaybackKeyPairPreCheck(ctx, t)
 		},
 		ErrorCheck:               acctest.ErrorCheck(t, ivs.EndpointsID),
