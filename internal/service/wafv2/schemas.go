// Copyright (c) HashiCorp, Inc.
// SPDX-License-Identifier: MPL-2.0

package wafv2

import (
	"math"

	"github.com/YakDriver/regexache"
	awstypes "github.com/aws/aws-sdk-go-v2/service/wafv2/types"
	"github.com/hashicorp/terraform-plugin-sdk/v2/helper/schema"
	"github.com/hashicorp/terraform-plugin-sdk/v2/helper/validation"
	"github.com/hashicorp/terraform-provider-aws/internal/enum"
	"github.com/hashicorp/terraform-provider-aws/internal/verify"
	"github.com/hashicorp/terraform-provider-aws/names"
)

var listOfEmptyObjectSchema *schema.Schema = &schema.Schema{
	Type:     schema.TypeList,
	Optional: true,
	MaxItems: 1,
	Elem: &schema.Resource{
		Schema: map[string]*schema.Schema{},
	},
}

func emptySchema() *schema.Schema {
	return listOfEmptyObjectSchema
}

func ruleLabelsSchema() *schema.Schema {
	return &schema.Schema{
		Type:     schema.TypeSet,
		Optional: true,
		Elem: &schema.Resource{
			Schema: map[string]*schema.Schema{
				names.AttrName: {
					Type:     schema.TypeString,
					Required: true,
					ValidateFunc: validation.All(
						validation.StringLenBetween(1, 1024),
						validation.StringMatch(regexache.MustCompile(`^[0-9A-Za-z_\-:]+$`), "must contain only alphanumeric, underscore, hyphen, and colon characters"),
					),
				},
			},
		},
	}
}

func ruleGroupRootStatementSchema(level int) *schema.Schema {
	return &schema.Schema{
		Type:     schema.TypeList,
		Required: true,
		MaxItems: 1,
		Elem: &schema.Resource{
			Schema: map[string]*schema.Schema{
				"and_statement":                         statementSchema(level),
				"byte_match_statement":                  byteMatchStatementSchema(),
				"geo_match_statement":                   geoMatchStatementSchema(),
				"ip_set_reference_statement":            ipSetReferenceStatementSchema(),
				"label_match_statement":                 labelMatchStatementSchema(),
				"not_statement":                         statementSchema(level),
				"or_statement":                          statementSchema(level),
				"rate_based_statement":                  rateBasedStatementSchema(level),
				"regex_match_statement":                 regexMatchStatementSchema(),
				"regex_pattern_set_reference_statement": regexPatternSetReferenceStatementSchema(),
				"size_constraint_statement":             sizeConstraintSchema(),
				"sqli_match_statement":                  sqliMatchStatementSchema(),
				"xss_match_statement":                   xssMatchStatementSchema(),
			},
		},
	}
}

func statementSchema(level int) *schema.Schema {
	if level > 1 {
		return &schema.Schema{
			Type:     schema.TypeList,
			Optional: true,
			MaxItems: 1,
			Elem: &schema.Resource{
				Schema: map[string]*schema.Schema{
					"statement": {
						Type:     schema.TypeList,
						Required: true,
						Elem: &schema.Resource{
							Schema: map[string]*schema.Schema{
								"and_statement":                         statementSchema(level - 1),
								"byte_match_statement":                  byteMatchStatementSchema(),
								"geo_match_statement":                   geoMatchStatementSchema(),
								"ip_set_reference_statement":            ipSetReferenceStatementSchema(),
								"label_match_statement":                 labelMatchStatementSchema(),
								"not_statement":                         statementSchema(level - 1),
								"or_statement":                          statementSchema(level - 1),
								"regex_match_statement":                 regexMatchStatementSchema(),
								"regex_pattern_set_reference_statement": regexPatternSetReferenceStatementSchema(),
								"size_constraint_statement":             sizeConstraintSchema(),
								"sqli_match_statement":                  sqliMatchStatementSchema(),
								"xss_match_statement":                   xssMatchStatementSchema(),
							},
						},
					},
				},
			},
		}
	}

	return &schema.Schema{
		Type:     schema.TypeList,
		Optional: true,
		MaxItems: 1,
		Elem: &schema.Resource{
			Schema: map[string]*schema.Schema{
				"statement": {
					Type:     schema.TypeList,
					Required: true,
					Elem: &schema.Resource{
						Schema: map[string]*schema.Schema{
							"byte_match_statement":                  byteMatchStatementSchema(),
							"geo_match_statement":                   geoMatchStatementSchema(),
							"ip_set_reference_statement":            ipSetReferenceStatementSchema(),
							"label_match_statement":                 labelMatchStatementSchema(),
							"regex_match_statement":                 regexMatchStatementSchema(),
							"regex_pattern_set_reference_statement": regexPatternSetReferenceStatementSchema(),
							"size_constraint_statement":             sizeConstraintSchema(),
							"sqli_match_statement":                  sqliMatchStatementSchema(),
							"xss_match_statement":                   xssMatchStatementSchema(),
						},
					},
				},
			},
		},
	}
}

func byteMatchStatementSchema() *schema.Schema {
	return &schema.Schema{
		Type:     schema.TypeList,
		Optional: true,
		MaxItems: 1,
		Elem: &schema.Resource{
			Schema: map[string]*schema.Schema{
				"field_to_match": fieldToMatchSchema(),
				"positional_constraint": {
					Type:             schema.TypeString,
					Required:         true,
					ValidateDiagFunc: enum.Validate[awstypes.PositionalConstraint](),
				},
				"search_string": {
					Type:         schema.TypeString,
					Required:     true,
					ValidateFunc: validation.StringLenBetween(1, 200),
				},
				"text_transformation": textTransformationSchema(),
			},
		},
	}
}

func geoMatchStatementSchema() *schema.Schema {
	return &schema.Schema{
		Type:     schema.TypeList,
		Optional: true,
		MaxItems: 1,
		Elem: &schema.Resource{
			Schema: map[string]*schema.Schema{
				"country_codes": {
					Type:     schema.TypeList,
					Required: true,
					MinItems: 1,
					Elem:     &schema.Schema{Type: schema.TypeString},
				},
				"forwarded_ip_config": forwardedIPConfigSchema(),
			},
		},
	}
}

func ipSetReferenceStatementSchema() *schema.Schema {
	return &schema.Schema{
		Type:     schema.TypeList,
		Optional: true,
		MaxItems: 1,
		Elem: &schema.Resource{
			Schema: map[string]*schema.Schema{
				names.AttrARN: {
					Type:         schema.TypeString,
					Required:     true,
					ValidateFunc: verify.ValidARN,
				},
				"ip_set_forwarded_ip_config": {
					Type:     schema.TypeList,
					Optional: true,
					MaxItems: 1,
					Elem: &schema.Resource{
						Schema: map[string]*schema.Schema{
							"fallback_behavior": {
								Type:             schema.TypeString,
								Required:         true,
								ValidateDiagFunc: enum.Validate[awstypes.FallbackBehavior](),
							},
							"header_name": {
								Type:     schema.TypeString,
								Required: true,
								ValidateFunc: validation.All(
									validation.StringLenBetween(1, 255),
									validation.StringMatch(regexache.MustCompile(`^[0-9A-Za-z-]+$`), "must contain only alphanumeric and hyphen characters"),
								),
							},
							"position": {
								Type:             schema.TypeString,
								Required:         true,
								ValidateDiagFunc: enum.Validate[awstypes.ForwardedIPPosition](),
							},
						},
					},
				},
			},
		},
	}
}

func labelMatchStatementSchema() *schema.Schema {
	return &schema.Schema{
		Type:     schema.TypeList,
		Optional: true,
		MaxItems: 1,
		Elem: &schema.Resource{
			Schema: map[string]*schema.Schema{
				names.AttrKey: {
					Type:     schema.TypeString,
					Required: true,
					ValidateFunc: validation.All(
						validation.StringLenBetween(1, 1024),
						validation.StringMatch(regexache.MustCompile(`^[0-9A-Za-z_\-:]+$`), "must contain only alphanumeric, underscore, hyphen, and colon characters"),
					),
				},
				"scope": {
					Type:             schema.TypeString,
					Required:         true,
					ValidateDiagFunc: enum.Validate[awstypes.LabelMatchScope](),
				},
			},
		},
	}
}

func regexMatchStatementSchema() *schema.Schema {
	return &schema.Schema{
		Type:     schema.TypeList,
		Optional: true,
		MaxItems: 1,
		Elem: &schema.Resource{
			Schema: map[string]*schema.Schema{
				"regex_string": {
					Type:     schema.TypeString,
					Required: true,
					ValidateFunc: validation.All(
						validation.StringLenBetween(1, 512),
						validation.StringIsValidRegExp,
					),
				},
				"field_to_match":      fieldToMatchSchema(),
				"text_transformation": textTransformationSchema(),
			},
		},
	}
}

func regexPatternSetReferenceStatementSchema() *schema.Schema {
	return &schema.Schema{
		Type:     schema.TypeList,
		Optional: true,
		MaxItems: 1,
		Elem: &schema.Resource{
			Schema: map[string]*schema.Schema{
				names.AttrARN: {
					Type:         schema.TypeString,
					Required:     true,
					ValidateFunc: verify.ValidARN,
				},
				"field_to_match":      fieldToMatchSchema(),
				"text_transformation": textTransformationSchema(),
			},
		},
	}
}

func sizeConstraintSchema() *schema.Schema {
	return &schema.Schema{
		Type:     schema.TypeList,
		Optional: true,
		MaxItems: 1,
		Elem: &schema.Resource{
			Schema: map[string]*schema.Schema{
				"comparison_operator": {
					Type:             schema.TypeString,
					Required:         true,
					ValidateDiagFunc: enum.Validate[awstypes.ComparisonOperator](),
				},
				"field_to_match": fieldToMatchSchema(),
				"size": {
					Type:         schema.TypeInt,
					Required:     true,
					ValidateFunc: validation.IntBetween(0, math.MaxInt32),
				},
				"text_transformation": textTransformationSchema(),
			},
		},
	}
}

func sqliMatchStatementSchema() *schema.Schema {
	return &schema.Schema{
		Type:     schema.TypeList,
		Optional: true,
		MaxItems: 1,
		Elem: &schema.Resource{
			Schema: map[string]*schema.Schema{
				"field_to_match":      fieldToMatchSchema(),
				"text_transformation": textTransformationSchema(),
			},
		},
	}
}

func xssMatchStatementSchema() *schema.Schema {
	return &schema.Schema{
		Type:     schema.TypeList,
		Optional: true,
		MaxItems: 1,
		Elem: &schema.Resource{
			Schema: map[string]*schema.Schema{
				"field_to_match":      fieldToMatchSchema(),
				"text_transformation": textTransformationSchema(),
			},
		},
	}
}

func fieldToMatchBaseSchema() *schema.Resource {
	return &schema.Resource{
		Schema: map[string]*schema.Schema{
			"all_query_arguments": emptySchema(),
			"body":                bodySchema(),
			"cookies":             cookiesSchema(),
			"header_order":        headerOrderSchema(),
			"headers":             headersSchema(),
			"ja3_fingerprint":     ja3fingerprintSchema(),
			"json_body":           jsonBodySchema(),
			"method":              emptySchema(),
			"query_string":        emptySchema(),
			"single_header": {
				Type:     schema.TypeList,
				Optional: true,
				MaxItems: 1,
				Elem: &schema.Resource{
					Schema: map[string]*schema.Schema{
						names.AttrName: {
							Type:     schema.TypeString,
							Required: true,
							ValidateFunc: validation.All(
								validation.StringLenBetween(1, 40),
								// The value is returned in lower case by the API.
								// Trying to solve it with StateFunc and/or DiffSuppressFunc resulted in hash problem of the rule field or didn't work.
								validation.StringMatch(regexache.MustCompile(`^[0-9a-z_-]+$`), "must contain only lowercase alphanumeric characters, underscores, and hyphens"),
							),
						},
					},
				},
			},
			"single_query_argument": {
				Type:     schema.TypeList,
				Optional: true,
				MaxItems: 1,
				Elem: &schema.Resource{
					Schema: map[string]*schema.Schema{
						names.AttrName: {
							Type:     schema.TypeString,
							Required: true,
							ValidateFunc: validation.All(
								validation.StringLenBetween(1, 30),
								// The value is returned in lower case by the API.
								// Trying to solve it with StateFunc and/or DiffSuppressFunc resulted in hash problem of the rule field or didn't work.
								validation.StringMatch(regexache.MustCompile(`^[0-9a-z_-]+$`), "must contain only lowercase alphanumeric characters, underscores, and hyphens"),
							),
						},
					},
				},
			},
			"uri_path": emptySchema(),
		},
	}
}

func fieldToMatchSchema() *schema.Schema {
	return &schema.Schema{
		Type:     schema.TypeList,
		Optional: true,
		MaxItems: 1,
		Elem:     fieldToMatchBaseSchema(),
	}
}

func jsonBodySchema() *schema.Schema {
	return &schema.Schema{
		Type:     schema.TypeList,
		Optional: true,
		MaxItems: 1,
		Elem: &schema.Resource{
			Schema: map[string]*schema.Schema{
				"invalid_fallback_behavior": {
					Type:             schema.TypeString,
					Optional:         true,
					ValidateDiagFunc: enum.Validate[awstypes.BodyParsingFallbackBehavior](),
				},
				"match_pattern": jsonBodyMatchPatternSchema(),
				"match_scope": {
					Type:             schema.TypeString,
					Required:         true,
					ValidateDiagFunc: enum.Validate[awstypes.JsonMatchScope](),
				},
				"oversize_handling": oversizeHandlingOptionalSchema(string(awstypes.OversizeHandlingContinue)),
			},
		},
	}
}

func jsonBodyMatchPatternSchema() *schema.Schema {
	return &schema.Schema{
		Type:     schema.TypeList,
		Required: true,
		MaxItems: 1,
		Elem: &schema.Resource{
			Schema: map[string]*schema.Schema{
				"all": emptySchema(),
				"included_paths": {
					Type:     schema.TypeList,
					Optional: true,
					MinItems: 1,
					Elem: &schema.Schema{
						Type: schema.TypeString,
						ValidateFunc: validation.All(
							validation.StringLenBetween(1, 512),
							validation.StringMatch(regexache.MustCompile(`(/)|(/(([^~])|(~[01]))+)`), "must be a valid JSON pointer")),
					},
				},
			},
		},
	}
}

func forwardedIPConfigSchema() *schema.Schema {
	return &schema.Schema{
		Type:     schema.TypeList,
		Optional: true,
		MaxItems: 1,
		Elem: &schema.Resource{
			Schema: map[string]*schema.Schema{
				"fallback_behavior": {
					Type:             schema.TypeString,
					Required:         true,
					ValidateDiagFunc: enum.Validate[awstypes.FallbackBehavior](),
				},
				"header_name": {
					Type:     schema.TypeString,
					Required: true,
				},
			},
		},
	}
}

func textTransformationSchema() *schema.Schema {
	return &schema.Schema{
		Type:     schema.TypeSet,
		Required: true,
		MinItems: 1,
		Elem: &schema.Resource{
			Schema: map[string]*schema.Schema{
				"priority": {
					Type:     schema.TypeInt,
					Required: true,
				},
<<<<<<< HEAD
				"type": {
					Type:             schema.TypeString,
					Required:         true,
					ValidateDiagFunc: enum.Validate[awstypes.TextTransformationType](),
=======
				names.AttrType: {
					Type:         schema.TypeString,
					Required:     true,
					ValidateFunc: validation.StringInSlice(wafv2.TextTransformationType_Values(), false),
>>>>>>> 8c65bc33
				},
			},
		},
	}
}

func visibilityConfigSchema() *schema.Schema {
	return &schema.Schema{
		Type:     schema.TypeList,
		Required: true,
		MaxItems: 1,
		Elem: &schema.Resource{
			Schema: map[string]*schema.Schema{
				"cloudwatch_metrics_enabled": {
					Type:     schema.TypeBool,
					Required: true,
				},
				"metric_name": {
					Type:     schema.TypeString,
					Required: true,
					ValidateFunc: validation.All(
						validation.StringLenBetween(1, 128),
						validation.StringMatch(regexache.MustCompile(`^[0-9A-Za-z_-]+$`), "must contain only alphanumeric hyphen and underscore characters"),
					),
				},
				"sampled_requests_enabled": {
					Type:     schema.TypeBool,
					Required: true,
				},
			},
		},
	}
}

func associationConfigSchema() *schema.Schema {
	return &schema.Schema{
		Type:     schema.TypeList,
		Optional: true,
		MaxItems: 1,
		Elem: &schema.Resource{
			Schema: map[string]*schema.Schema{
				"request_body": requestBodySchema(),
			},
		},
	}
}

func requestBodySchema() *schema.Schema {
	return &schema.Schema{
		Type:     schema.TypeList,
		Optional: true,
		Elem: &schema.Resource{
			Schema: map[string]*schema.Schema{
				"cloudfront": {
					Type:     schema.TypeList,
					Optional: true,
					Elem: &schema.Resource{
						Schema: map[string]*schema.Schema{
							"default_size_inspection_limit": {
								Type:             schema.TypeString,
								Required:         true,
								ValidateDiagFunc: enum.Validate[awstypes.SizeInspectionLimit](),
							},
						},
					},
				},
			},
		},
	}
}

func allowConfigSchema() *schema.Schema {
	return &schema.Schema{
		Type:     schema.TypeList,
		Optional: true,
		MaxItems: 1,
		Elem: &schema.Resource{
			Schema: map[string]*schema.Schema{
				"custom_request_handling": customRequestHandlingSchema(),
			},
		},
	}
}

func captchaConfigSchema() *schema.Schema {
	return &schema.Schema{
		Type:     schema.TypeList,
		Optional: true,
		MaxItems: 1,
		Elem: &schema.Resource{
			Schema: map[string]*schema.Schema{
				"custom_request_handling": customRequestHandlingSchema(),
			},
		},
	}
}

func outerCaptchaConfigSchema() *schema.Schema {
	return &schema.Schema{
		Type:     schema.TypeList,
		Optional: true,
		MaxItems: 1,
		Elem: &schema.Resource{
			Schema: map[string]*schema.Schema{
				"immunity_time_property": {
					Type:     schema.TypeList,
					Optional: true,
					MaxItems: 1,
					Elem: &schema.Resource{
						Schema: map[string]*schema.Schema{
							"immunity_time": {
								Type:     schema.TypeInt,
								Optional: true,
							},
						},
					},
				},
			},
		},
	}
}

func challengeConfigSchema() *schema.Schema {
	return &schema.Schema{
		Type:     schema.TypeList,
		Optional: true,
		MaxItems: 1,
		Elem: &schema.Resource{
			Schema: map[string]*schema.Schema{
				"custom_request_handling": customRequestHandlingSchema(),
			},
		},
	}
}

func outerChallengeConfigSchema() *schema.Schema {
	return &schema.Schema{
		Type:     schema.TypeList,
		Optional: true,
		MaxItems: 1,
		Elem: &schema.Resource{
			Schema: map[string]*schema.Schema{
				"immunity_time_property": {
					Type:     schema.TypeList,
					Optional: true,
					MaxItems: 1,
					Elem: &schema.Resource{
						Schema: map[string]*schema.Schema{
							"immunity_time": {
								Type:     schema.TypeInt,
								Optional: true,
							},
						},
					},
				},
			},
		},
	}
}

func countConfigSchema() *schema.Schema {
	return &schema.Schema{
		Type:     schema.TypeList,
		Optional: true,
		MaxItems: 1,
		Elem: &schema.Resource{
			Schema: map[string]*schema.Schema{
				"custom_request_handling": customRequestHandlingSchema(),
			},
		},
	}
}

func blockConfigSchema() *schema.Schema {
	return &schema.Schema{
		Type:     schema.TypeList,
		Optional: true,
		MaxItems: 1,
		Elem: &schema.Resource{
			Schema: map[string]*schema.Schema{
				"custom_response": customResponseSchema(),
			},
		},
	}
}

func customRequestHandlingSchema() *schema.Schema {
	return &schema.Schema{
		Type:     schema.TypeList,
		Optional: true,
		MaxItems: 1,
		Elem: &schema.Resource{
			Schema: map[string]*schema.Schema{
				"insert_header": {
					Type:     schema.TypeSet,
					Required: true,
					MinItems: 1,
					Elem: &schema.Resource{
						Schema: map[string]*schema.Schema{
							names.AttrName: {
								Type:     schema.TypeString,
								Required: true,
								ValidateFunc: validation.All(
									validation.StringLenBetween(1, 64),
									validation.StringMatch(regexache.MustCompile(`^[0-9A-Za-z_$.-]+$`), "must contain only alphanumeric, hyphen, underscore, dot and $ characters"),
								),
							},
							names.AttrValue: {
								Type:         schema.TypeString,
								Required:     true,
								ValidateFunc: validation.StringLenBetween(1, 255),
							},
						},
					},
				},
			},
		},
	}
}

func customResponseSchema() *schema.Schema {
	return &schema.Schema{
		Type:     schema.TypeList,
		Optional: true,
		MaxItems: 1,
		Elem: &schema.Resource{
			Schema: map[string]*schema.Schema{
				"custom_response_body_key": {
					Type:     schema.TypeString,
					Optional: true,
					ValidateFunc: validation.All(
						validation.StringLenBetween(1, 128),
						validation.StringMatch(regexache.MustCompile(`^[\w\-]+$`), "must contain only alphanumeric, hyphen, and underscore characters"),
					),
				},
				"response_code": {
					Type:         schema.TypeInt,
					Required:     true,
					ValidateFunc: validation.IntBetween(200, 600),
				},
				"response_header": {
					Type:     schema.TypeSet,
					Optional: true,
					Elem: &schema.Resource{
						Schema: map[string]*schema.Schema{
							names.AttrName: {
								Type:     schema.TypeString,
								Required: true,
								ValidateFunc: validation.All(
									validation.StringLenBetween(1, 64),
									validation.StringMatch(regexache.MustCompile(`^[0-9A-Za-z_$.-]+$`), "must contain only alphanumeric, hyphen, underscore, dot and $ characters"),
								),
							},
							names.AttrValue: {
								Type:         schema.TypeString,
								Required:     true,
								ValidateFunc: validation.StringLenBetween(1, 255),
							},
						},
					},
				},
			},
		},
	}
}

func customResponseBodySchema() *schema.Schema {
	return &schema.Schema{
		Type:     schema.TypeSet,
		Optional: true,
		Elem: &schema.Resource{
			Schema: map[string]*schema.Schema{
				names.AttrKey: {
					Type:     schema.TypeString,
					Required: true,
					ValidateFunc: validation.All(
						validation.StringLenBetween(1, 128),
						validation.StringMatch(regexache.MustCompile(`^[\w\-]+$`), "must contain only alphanumeric, hyphen, and underscore characters"),
					),
				},
				"content": {
					Type:         schema.TypeString,
					Required:     true,
					ValidateFunc: validation.StringLenBetween(1, 10240),
				},
				"content_type": {
					Type:             schema.TypeString,
					Required:         true,
					ValidateDiagFunc: enum.Validate[awstypes.ResponseContentType](),
				},
			},
		},
	}
}

func cookiesSchema() *schema.Schema {
	return &schema.Schema{
		Type:     schema.TypeList,
		Optional: true,
		MaxItems: 1,
		Elem: &schema.Resource{
			Schema: map[string]*schema.Schema{
				"match_scope":       matchScopeSchema(),
				"oversize_handling": oversizeHandlingRequiredSchema(),
				"match_pattern":     cookiesMatchPatternSchema(),
			},
		},
	}
}

func cookiesMatchPatternSchema() *schema.Schema {
	return &schema.Schema{
		Type:     schema.TypeList,
		Required: true,
		Elem: &schema.Resource{
			Schema: map[string]*schema.Schema{
				"all": emptySchema(),
				"excluded_cookies": {
					Type:     schema.TypeList,
					Optional: true,
					Elem:     &schema.Schema{Type: schema.TypeString},
				},
				"included_cookies": {
					Type:     schema.TypeList,
					Optional: true,
					Elem:     &schema.Schema{Type: schema.TypeString},
				},
			},
		},
	}
}

func ja3fingerprintSchema() *schema.Schema {
	return &schema.Schema{
		Type:     schema.TypeList,
		Optional: true,
		MaxItems: 1,
		Elem: &schema.Resource{
			Schema: map[string]*schema.Schema{
				"fallback_behavior": {
					Type:             schema.TypeString,
					Required:         true,
					ValidateDiagFunc: enum.Validate[awstypes.FallbackBehavior](),
				},
			},
		},
	}
}

func bodySchema() *schema.Schema {
	return &schema.Schema{
		Type:     schema.TypeList,
		Optional: true,
		MaxItems: 1,
		Elem: &schema.Resource{
			Schema: map[string]*schema.Schema{
				"oversize_handling": oversizeHandlingOptionalSchema(string(awstypes.OversizeHandlingContinue)),
			},
		},
	}
}

func oversizeHandlingOptionalSchema(defaultValue string) *schema.Schema {
	return &schema.Schema{
		Type:             schema.TypeString,
		Optional:         true,
		Default:          defaultValue,
		ValidateDiagFunc: enum.Validate[awstypes.OversizeHandling](),
	}
}

func oversizeHandlingRequiredSchema() *schema.Schema {
	return &schema.Schema{
		Type:             schema.TypeString,
		Required:         true,
		ValidateDiagFunc: enum.Validate[awstypes.OversizeHandling](),
	}
}

func matchScopeSchema() *schema.Schema {
	return &schema.Schema{
		Type:             schema.TypeString,
		Required:         true,
		ValidateDiagFunc: enum.Validate[awstypes.MapMatchScope](),
	}
}

func headerOrderSchema() *schema.Schema {
	return &schema.Schema{
		Type:     schema.TypeList,
		Optional: true,
		Elem: &schema.Resource{
			Schema: map[string]*schema.Schema{
				"oversize_handling": oversizeHandlingRequiredSchema(),
			},
		},
	}
}

func headersSchema() *schema.Schema {
	return &schema.Schema{
		Type:     schema.TypeList,
		Optional: true,
		Elem: &schema.Resource{
			Schema: map[string]*schema.Schema{
				"match_pattern": {
					Type:     schema.TypeList,
					Required: true,
					MaxItems: 1,
					MinItems: 1,
					Elem: &schema.Resource{
						Schema: map[string]*schema.Schema{
							"all":              emptySchema(),
							"excluded_headers": headersMatchPatternBaseSchema(),
							"included_headers": headersMatchPatternBaseSchema(),
						},
					},
				},
				"match_scope":       matchScopeSchema(),
				"oversize_handling": oversizeHandlingRequiredSchema(),
			},
		},
	}
}

func headersMatchPatternBaseSchema() *schema.Schema {
	return &schema.Schema{
		Type:     schema.TypeList,
		Optional: true,
		MinItems: 1,
		MaxItems: 199,
		Elem: &schema.Schema{
			Type: schema.TypeString,
			ValidateFunc: validation.All(
				validation.StringLenBetween(1, 64),
				validation.StringMatch(regexache.MustCompile(`.*\S.*`), ""),
			),
		},
	}
}

func webACLRootStatementSchema(level int) *schema.Schema {
	return &schema.Schema{
		Type:     schema.TypeList,
		Required: true,
		MaxItems: 1,
		Elem: &schema.Resource{
			Schema: map[string]*schema.Schema{
				"and_statement":                         statementSchema(level),
				"byte_match_statement":                  byteMatchStatementSchema(),
				"geo_match_statement":                   geoMatchStatementSchema(),
				"ip_set_reference_statement":            ipSetReferenceStatementSchema(),
				"label_match_statement":                 labelMatchStatementSchema(),
				"managed_rule_group_statement":          managedRuleGroupStatementSchema(level),
				"not_statement":                         statementSchema(level),
				"or_statement":                          statementSchema(level),
				"rate_based_statement":                  rateBasedStatementSchema(level),
				"regex_match_statement":                 regexMatchStatementSchema(),
				"regex_pattern_set_reference_statement": regexPatternSetReferenceStatementSchema(),
				"rule_group_reference_statement":        ruleGroupReferenceStatementSchema(),
				"size_constraint_statement":             sizeConstraintSchema(),
				"sqli_match_statement":                  sqliMatchStatementSchema(),
				"xss_match_statement":                   xssMatchStatementSchema(),
			},
		},
	}
}

func managedRuleGroupStatementSchema(level int) *schema.Schema {
	return &schema.Schema{
		Type:     schema.TypeList,
		Optional: true,
		MaxItems: 1,
		Elem: &schema.Resource{
			Schema: map[string]*schema.Schema{
				"managed_rule_group_configs": managedRuleGroupConfigSchema(),
				names.AttrName: {
					Type:         schema.TypeString,
					Required:     true,
					ValidateFunc: validation.StringLenBetween(1, 128),
				},
				"rule_action_override": ruleActionOverrideSchema(),
				"scope_down_statement": scopeDownStatementSchema(level - 1),
				"vendor_name": {
					Type:         schema.TypeString,
					Required:     true,
					ValidateFunc: validation.StringLenBetween(1, 128),
				},
				names.AttrVersion: {
					Type:         schema.TypeString,
					Optional:     true,
					ValidateFunc: validation.StringLenBetween(1, 128),
				},
			},
		},
	}
}

func rateBasedStatementSchema(level int) *schema.Schema {
	return &schema.Schema{
		Type:     schema.TypeList,
		Optional: true,
		MaxItems: 1,
		Elem: &schema.Resource{
			Schema: map[string]*schema.Schema{
				"aggregate_key_type": {
					Type:             schema.TypeString,
					Optional:         true,
					Default:          awstypes.RateBasedStatementAggregateKeyTypeIp,
					ValidateDiagFunc: enum.Validate[awstypes.RateBasedStatementAggregateKeyType](),
				},
				"custom_key": {
					Type:     schema.TypeList,
					Optional: true,
					MinItems: 1,
					MaxItems: 5,
					Elem: &schema.Resource{
						Schema: map[string]*schema.Schema{
							"cookie": {
								Type:     schema.TypeList,
								Optional: true,
								MaxItems: 1,
								Elem: &schema.Resource{
									Schema: map[string]*schema.Schema{
										names.AttrName: {
											Type:         schema.TypeString,
											Required:     true,
											ValidateFunc: validation.StringLenBetween(1, 64),
										},
										"text_transformation": textTransformationSchema(),
									},
								},
							},
							"forwarded_ip": emptySchema(),
							"http_method":  emptySchema(),
							"header": {
								Type:     schema.TypeList,
								Optional: true,
								MaxItems: 1,
								Elem: &schema.Resource{
									Schema: map[string]*schema.Schema{
										names.AttrName: {
											Type:         schema.TypeString,
											Required:     true,
											ValidateFunc: validation.StringLenBetween(1, 64),
										},
										"text_transformation": textTransformationSchema(),
									},
								},
							},
							"ip": emptySchema(),
							"label_namespace": {
								Type:     schema.TypeList,
								Optional: true,
								MaxItems: 1,
								Elem: &schema.Resource{
									Schema: map[string]*schema.Schema{
										"namespace": {
											Type:     schema.TypeString,
											Required: true,
											ValidateFunc: validation.All(
												validation.StringLenBetween(1, 1024),
												validation.StringMatch(regexache.MustCompile(`^[0-9A-Za-z_\-:]+$`), "must contain only alphanumeric, underscore, hyphen, and colon characters"),
											),
										},
									},
								},
							},
							"query_argument": {
								Type:     schema.TypeList,
								Optional: true,
								MaxItems: 1,
								Elem: &schema.Resource{
									Schema: map[string]*schema.Schema{
										names.AttrName: {
											Type:         schema.TypeString,
											Required:     true,
											ValidateFunc: validation.StringLenBetween(1, 64),
										},
										"text_transformation": textTransformationSchema(),
									},
								},
							},
							"query_string": {
								Type:     schema.TypeList,
								Optional: true,
								MaxItems: 1,
								Elem: &schema.Resource{
									Schema: map[string]*schema.Schema{
										"text_transformation": textTransformationSchema(),
									},
								},
							},
							"uri_path": {
								Type:     schema.TypeList,
								Optional: true,
								MaxItems: 1,
								Elem: &schema.Resource{
									Schema: map[string]*schema.Schema{
										"text_transformation": textTransformationSchema(),
									},
								},
							},
						},
					},
				},
				"evaluation_window_sec": {
					Type:         schema.TypeInt,
					Optional:     true,
					Default:      300,
					ValidateFunc: validation.IntInSlice([]int{60, 120, 300, 600}),
				},
				"forwarded_ip_config": forwardedIPConfigSchema(),
				"limit": {
					Type:         schema.TypeInt,
					Required:     true,
					ValidateFunc: validation.IntBetween(100, 2000000000),
				},
				"scope_down_statement": scopeDownStatementSchema(level - 1),
			},
		},
	}
}

func scopeDownStatementSchema(level int) *schema.Schema {
	return &schema.Schema{
		Type:     schema.TypeList,
		Optional: true,
		MaxItems: 1,
		Elem: &schema.Resource{
			Schema: map[string]*schema.Schema{
				"and_statement":                         statementSchema(level),
				"byte_match_statement":                  byteMatchStatementSchema(),
				"geo_match_statement":                   geoMatchStatementSchema(),
				"label_match_statement":                 labelMatchStatementSchema(),
				"ip_set_reference_statement":            ipSetReferenceStatementSchema(),
				"not_statement":                         statementSchema(level),
				"or_statement":                          statementSchema(level),
				"regex_match_statement":                 regexMatchStatementSchema(),
				"regex_pattern_set_reference_statement": regexPatternSetReferenceStatementSchema(),
				"size_constraint_statement":             sizeConstraintSchema(),
				"sqli_match_statement":                  sqliMatchStatementSchema(),
				"xss_match_statement":                   xssMatchStatementSchema(),
			},
		},
	}
}

func ruleActionOverrideSchema() *schema.Schema {
	return &schema.Schema{
		Type:     schema.TypeList,
		Optional: true,
		MaxItems: 100,
		Elem: &schema.Resource{
			Schema: map[string]*schema.Schema{
				"action_to_use": actionToUseSchema(),
				names.AttrName: {
					Type:         schema.TypeString,
					Required:     true,
					ValidateFunc: validation.StringLenBetween(1, 128),
				},
			},
		},
	}
}

func managedRuleGroupConfigSchema() *schema.Schema {
	return &schema.Schema{
		Type:     schema.TypeList,
		Optional: true,
		Elem: &schema.Resource{
			Schema: map[string]*schema.Schema{
				"aws_managed_rules_acfp_rule_set": {
					Type:     schema.TypeList,
					Optional: true,
					MaxItems: 1,
					Elem: &schema.Resource{
						Schema: map[string]*schema.Schema{
							"enable_regex_in_path": {
								Type:     schema.TypeBool,
								Optional: true,
								Computed: true,
							},
							"creation_path": {
								Type:     schema.TypeString,
								Required: true,
								ValidateFunc: validation.All(
									validation.StringLenBetween(1, 256),
									validation.StringMatch(regexache.MustCompile(`.*\S.*`), `must conform to pattern .*\S.* `),
								),
							},
							"registration_page_path": {
								Type:     schema.TypeString,
								Required: true,
								ValidateFunc: validation.All(
									validation.StringLenBetween(1, 256),
									validation.StringMatch(regexache.MustCompile(`.*\S.*`), `must conform to pattern .*\S.* `),
								),
							},
							"request_inspection":  managedRuleGroupConfigACFPRequestInspectionSchema(),
							"response_inspection": managedRuleGroupConfigATPResponseInspectionSchema(),
						},
					},
				},
				"aws_managed_rules_atp_rule_set": {
					Type:     schema.TypeList,
					Optional: true,
					MaxItems: 1,
					Elem: &schema.Resource{
						Schema: map[string]*schema.Schema{
							"enable_regex_in_path": {
								Type:     schema.TypeBool,
								Optional: true,
								Computed: true,
							},
							"login_path": {
								Type:     schema.TypeString,
								Required: true,
								ValidateFunc: validation.All(
									validation.StringLenBetween(1, 256),
									validation.StringMatch(regexache.MustCompile(`.*\S.*`), `must conform to pattern .*\S.* `),
								),
							},
							"request_inspection":  managedRuleGroupConfigATPRequestInspectionSchema(),
							"response_inspection": managedRuleGroupConfigATPResponseInspectionSchema(),
						},
					},
				},
				"aws_managed_rules_bot_control_rule_set": {
					Type:     schema.TypeList,
					Optional: true,
					MaxItems: 1,
					Elem: &schema.Resource{
						Schema: map[string]*schema.Schema{
							"inspection_level": {
								Type:             schema.TypeString,
								Required:         true,
								ValidateDiagFunc: enum.Validate[awstypes.InspectionLevel](),
							},
						},
					},
				},
				"login_path": {
					Type:     schema.TypeString,
					Optional: true,
					ValidateFunc: validation.All(
						validation.StringLenBetween(1, 256),
						validation.StringMatch(regexache.MustCompile(`.*\S.*`), `must conform to pattern .*\S.* `),
					),
				},
				"password_field": {
					Type:     schema.TypeList,
					Optional: true,
					MaxItems: 1,
					Elem: &schema.Resource{
						Schema: map[string]*schema.Schema{
							"identifier": {
								Type:     schema.TypeString,
								Required: true,
								ValidateFunc: validation.All(
									validation.StringLenBetween(1, 512),
									validation.StringMatch(regexache.MustCompile(`.*\S.*`), `must conform to pattern .*\S.* `),
								),
							},
						},
					},
				},
				"payload_type": {
					Type:             schema.TypeString,
					Optional:         true,
					ValidateDiagFunc: enum.Validate[awstypes.PayloadType](),
				},
				"username_field": {
					Type:     schema.TypeList,
					Optional: true,
					MaxItems: 1,
					Elem: &schema.Resource{
						Schema: map[string]*schema.Schema{
							"identifier": {
								Type:     schema.TypeString,
								Required: true,
								ValidateFunc: validation.All(
									validation.StringLenBetween(1, 512),
									validation.StringMatch(regexache.MustCompile(`.*\S.*`), `must conform to pattern .*\S.* `),
								),
							},
						},
					},
				},
			},
		},
	}
}

func actionToUseSchema() *schema.Schema {
	return &schema.Schema{
		Type:     schema.TypeList,
		Required: true,
		MaxItems: 1,
		Elem: &schema.Resource{
			Schema: map[string]*schema.Schema{
				"allow":     allowConfigSchema(),
				"block":     blockConfigSchema(),
				"captcha":   captchaConfigSchema(),
				"challenge": challengeConfigSchema(),
				"count":     countConfigSchema(),
			},
		},
	}
}

func ruleGroupReferenceStatementSchema() *schema.Schema {
	return &schema.Schema{
		Type:     schema.TypeList,
		Optional: true,
		MaxItems: 1,
		Elem: &schema.Resource{
			Schema: map[string]*schema.Schema{
				names.AttrARN: {
					Type:         schema.TypeString,
					Required:     true,
					ValidateFunc: verify.ValidARN,
				},
				"rule_action_override": ruleActionOverrideSchema(),
			},
		},
	}
}

func managedRuleGroupConfigACFPRequestInspectionSchema() *schema.Schema {
	return &schema.Schema{
		Type:     schema.TypeList,
		Required: true,
		MaxItems: 1,
		Elem: &schema.Resource{
			Schema: map[string]*schema.Schema{
				"address_fields": {
					Type:     schema.TypeList,
					Optional: true,
					MaxItems: 1,
					Elem: &schema.Resource{
						Schema: map[string]*schema.Schema{
							"identifiers": {
								Type:     schema.TypeList,
								Required: true,
								Elem:     &schema.Schema{Type: schema.TypeString},
								MinItems: 1,
							},
						},
					},
				},
				"email_field": {
					Type:     schema.TypeList,
					Optional: true,
					MaxItems: 1,
					Elem: &schema.Resource{
						Schema: map[string]*schema.Schema{
							"identifier": {
								Type:     schema.TypeString,
								Required: true,
								ValidateFunc: validation.All(
									validation.StringLenBetween(1, 512),
									validation.StringMatch(regexache.MustCompile(`.*\S.*`), `must conform to pattern .*\S.* `),
								),
							},
						},
					},
				},
				"password_field": {
					Type:     schema.TypeList,
					Optional: true,
					MaxItems: 1,
					Elem: &schema.Resource{
						Schema: map[string]*schema.Schema{
							"identifier": {
								Type:     schema.TypeString,
								Required: true,
								ValidateFunc: validation.All(
									validation.StringLenBetween(1, 512),
									validation.StringMatch(regexache.MustCompile(`.*\S.*`), `must conform to pattern .*\S.* `),
								),
							},
						},
					},
				},
				"phone_number_fields": {
					Type:     schema.TypeList,
					Optional: true,
					MaxItems: 1,
					Elem: &schema.Resource{
						Schema: map[string]*schema.Schema{
							"identifiers": {
								Type:     schema.TypeList,
								Required: true,
								Elem:     &schema.Schema{Type: schema.TypeString},
								MinItems: 1,
							},
						},
					},
				},
				"payload_type": {
					Type:             schema.TypeString,
					Required:         true,
					ValidateDiagFunc: enum.Validate[awstypes.PayloadType](),
				},
				"username_field": {
					Type:     schema.TypeList,
					Optional: true,
					MaxItems: 1,
					Elem: &schema.Resource{
						Schema: map[string]*schema.Schema{
							"identifier": {
								Type:     schema.TypeString,
								Required: true,
								ValidateFunc: validation.All(
									validation.StringLenBetween(1, 512),
									validation.StringMatch(regexache.MustCompile(`.*\S.*`), `must conform to pattern .*\S.* `),
								),
							},
						},
					},
				},
			},
		},
	}
}

func managedRuleGroupConfigATPRequestInspectionSchema() *schema.Schema {
	return &schema.Schema{
		Type:     schema.TypeList,
		Optional: true,
		MaxItems: 1,
		Elem: &schema.Resource{
			Schema: map[string]*schema.Schema{
				"password_field": {
					Type:     schema.TypeList,
					Required: true,
					MaxItems: 1,
					Elem: &schema.Resource{
						Schema: map[string]*schema.Schema{
							"identifier": {
								Type:     schema.TypeString,
								Required: true,
								ValidateFunc: validation.All(
									validation.StringLenBetween(1, 512),
									validation.StringMatch(regexache.MustCompile(`.*\S.*`), `must conform to pattern .*\S.* `),
								),
							},
						},
					},
				},
				"payload_type": {
					Type:             schema.TypeString,
					Required:         true,
					ValidateDiagFunc: enum.Validate[awstypes.PayloadType](),
				},
				"username_field": {
					Type:     schema.TypeList,
					Required: true,
					MaxItems: 1,
					Elem: &schema.Resource{
						Schema: map[string]*schema.Schema{
							"identifier": {
								Type:     schema.TypeString,
								Required: true,
								ValidateFunc: validation.All(
									validation.StringLenBetween(1, 512),
									validation.StringMatch(regexache.MustCompile(`.*\S.*`), `must conform to pattern .*\S.* `),
								),
							},
						},
					},
				},
			},
		},
	}
}

func managedRuleGroupConfigATPResponseInspectionSchema() *schema.Schema {
	return &schema.Schema{
		Type:     schema.TypeList,
		Optional: true,
		MaxItems: 1,
		Elem: &schema.Resource{
			Schema: map[string]*schema.Schema{
				"body_contains": {
					Type:     schema.TypeList,
					Optional: true,
					MaxItems: 1,
					Elem: &schema.Resource{
						Schema: map[string]*schema.Schema{
							"failure_strings": {
								Type:     schema.TypeSet,
								Required: true,
								Elem:     &schema.Schema{Type: schema.TypeString},
							},
							"success_strings": {
								Type:     schema.TypeSet,
								Required: true,
								Elem:     &schema.Schema{Type: schema.TypeString},
							},
						},
					},
				},
				"header": {
					Type:     schema.TypeList,
					Optional: true,
					MaxItems: 1,
					Elem: &schema.Resource{
						Schema: map[string]*schema.Schema{
							"failure_values": {
								Type:     schema.TypeSet,
								Required: true,
								Elem:     &schema.Schema{Type: schema.TypeString},
								// TODO: ValidateFunc: length > 0
							},
							names.AttrName: {
								Type:         schema.TypeString,
								Required:     true,
								ValidateFunc: validation.StringLenBetween(1, 256),
							},
							"success_values": {
								Type:     schema.TypeSet,
								Required: true,
								Elem:     &schema.Schema{Type: schema.TypeString},
								// TODO: ValidateFunc: length > 0
							},
						},
					},
				},
				"json": {
					Type:     schema.TypeList,
					Optional: true,
					MaxItems: 1,
					Elem: &schema.Resource{
						Schema: map[string]*schema.Schema{
							"failure_values": {
								Type:     schema.TypeSet,
								Required: true,
								Elem:     &schema.Schema{Type: schema.TypeString},
								// TODO: ValidateFunc: length > 0
							},
							"identifier": {
								Type:         schema.TypeString,
								Required:     true,
								ValidateFunc: validation.StringLenBetween(1, 256),
							},
							"success_values": {
								Type:     schema.TypeSet,
								Required: true,
								Elem:     &schema.Schema{Type: schema.TypeString},
								// TODO: ValidateFunc: length > 0
							},
						},
					},
				},
				"status_code": {
					Type:     schema.TypeList,
					Optional: true,
					MaxItems: 1,
					Elem: &schema.Resource{
						Schema: map[string]*schema.Schema{
							"failure_codes": {
								Type:     schema.TypeSet,
								Required: true,
								Elem:     &schema.Schema{Type: schema.TypeInt},
								// TODO: ValidateFunc: length > 0
							},
							"success_codes": {
								Type:     schema.TypeSet,
								Required: true,
								Elem:     &schema.Schema{Type: schema.TypeInt},
								// TODO: ValidateFunc: length > 0
							},
						},
					},
				},
			},
		},
	}
}<|MERGE_RESOLUTION|>--- conflicted
+++ resolved
@@ -482,17 +482,10 @@
 					Type:     schema.TypeInt,
 					Required: true,
 				},
-<<<<<<< HEAD
-				"type": {
+				names.AttrType: {
 					Type:             schema.TypeString,
 					Required:         true,
 					ValidateDiagFunc: enum.Validate[awstypes.TextTransformationType](),
-=======
-				names.AttrType: {
-					Type:         schema.TypeString,
-					Required:     true,
-					ValidateFunc: validation.StringInSlice(wafv2.TextTransformationType_Values(), false),
->>>>>>> 8c65bc33
 				},
 			},
 		},
