--- conflicted
+++ resolved
@@ -33,13 +33,8 @@
 	rule := awstypes.Rule{
 		Action:           expandRuleAction(m["action"].([]interface{})),
 		CaptchaConfig:    expandCaptchaConfig(m["captcha_config"].([]interface{})),
-<<<<<<< HEAD
-		Name:             aws.String(m["name"].(string)),
-		Priority:         int32(m["priority"].(int)),
-=======
 		Name:             aws.String(m[names.AttrName].(string)),
 		Priority:         aws.Int64(int64(m["priority"].(int))),
->>>>>>> 78c94709
 		Statement:        expandRuleGroupRootStatement(m["statement"].([]interface{})),
 		VisibilityConfig: expandVisibilityConfig(m["visibility_config"].([]interface{})),
 	}
@@ -160,13 +155,8 @@
 			continue
 		}
 		m := label.(map[string]interface{})
-<<<<<<< HEAD
 		labels = append(labels, awstypes.Label{
-			Name: aws.String(m["name"].(string)),
-=======
-		labels = append(labels, &wafv2.Label{
 			Name: aws.String(m[names.AttrName].(string)),
->>>>>>> 78c94709
 		})
 	}
 
@@ -389,13 +379,9 @@
 			continue
 		}
 		m := header.(map[string]interface{})
-<<<<<<< HEAD
+
 		headers = append(headers, awstypes.CustomHTTPHeader{
-			Name:  aws.String(m["name"].(string)),
-=======
-		headers = append(headers, &wafv2.CustomHTTPHeader{
 			Name:  aws.String(m[names.AttrName].(string)),
->>>>>>> 78c94709
 			Value: aws.String(m["value"].(string)),
 		})
 	}
@@ -747,13 +733,8 @@
 
 	m := l[0].(map[string]interface{})
 
-<<<<<<< HEAD
 	return &awstypes.SingleHeader{
-		Name: aws.String(m["name"].(string)),
-=======
-	return &wafv2.SingleHeader{
 		Name: aws.String(m[names.AttrName].(string)),
->>>>>>> 78c94709
 	}
 }
 
@@ -764,13 +745,8 @@
 
 	m := l[0].(map[string]interface{})
 
-<<<<<<< HEAD
 	return &awstypes.SingleQueryArgument{
-		Name: aws.String(m["name"].(string)),
-=======
-	return &wafv2.SingleQueryArgument{
 		Name: aws.String(m[names.AttrName].(string)),
->>>>>>> 78c94709
 	}
 }
 
@@ -1157,13 +1133,9 @@
 	}
 
 	m := l[0].(map[string]interface{})
-<<<<<<< HEAD
+  
 	r := &awstypes.ManagedRuleGroupStatement{
-		Name:                aws.String(m["name"].(string)),
-=======
-	r := &wafv2.ManagedRuleGroupStatement{
 		Name:                aws.String(m[names.AttrName].(string)),
->>>>>>> 78c94709
 		RuleActionOverrides: expandRuleActionOverrides(m["rule_action_override"].([]interface{})),
 		VendorName:          aws.String(m["vendor_name"].(string)),
 	}
@@ -1434,17 +1406,11 @@
 	}
 
 	m := tfList[0].(map[string]interface{})
-<<<<<<< HEAD
+
 	out := awstypes.ResponseInspectionHeader{
-		Name:          aws.String(m["name"].(string)),
+		Name:          aws.String(m[names.AttrName].(string)),
 		FailureValues: flex.ExpandStringValueSet(m["failure_values"].(*schema.Set)),
 		SuccessValues: flex.ExpandStringValueSet(m["success_values"].(*schema.Set)),
-=======
-	out := wafv2.ResponseInspectionHeader{
-		Name:          aws.String(m[names.AttrName].(string)),
-		FailureValues: flex.ExpandStringSet(m["failure_values"].(*schema.Set)),
-		SuccessValues: flex.ExpandStringSet(m["success_values"].(*schema.Set)),
->>>>>>> 78c94709
 	}
 
 	return &out
@@ -1484,13 +1450,9 @@
 		return nil
 	}
 	m := l[0].(map[string]interface{})
-<<<<<<< HEAD
+
 	return &awstypes.RateLimitCookie{
-		Name:                aws.String(m["name"].(string)),
-=======
-	return &wafv2.RateLimitCookie{
 		Name:                aws.String(m[names.AttrName].(string)),
->>>>>>> 78c94709
 		TextTransformations: expandTextTransformations(m["text_transformation"].(*schema.Set).List()),
 	}
 }
@@ -1500,13 +1462,9 @@
 		return nil
 	}
 	m := l[0].(map[string]interface{})
-<<<<<<< HEAD
+  
 	return &awstypes.RateLimitHeader{
-		Name:                aws.String(m["name"].(string)),
-=======
-	return &wafv2.RateLimitHeader{
 		Name:                aws.String(m[names.AttrName].(string)),
->>>>>>> 78c94709
 		TextTransformations: expandTextTransformations(m["text_transformation"].(*schema.Set).List()),
 	}
 }
@@ -1526,13 +1484,9 @@
 		return nil
 	}
 	m := l[0].(map[string]interface{})
-<<<<<<< HEAD
+
 	return &awstypes.RateLimitQueryArgument{
-		Name:                aws.String(m["name"].(string)),
-=======
-	return &wafv2.RateLimitQueryArgument{
 		Name:                aws.String(m[names.AttrName].(string)),
->>>>>>> 78c94709
 		TextTransformations: expandTextTransformations(m["text_transformation"].(*schema.Set).List()),
 	}
 }
@@ -1687,13 +1641,8 @@
 		m := make(map[string]interface{})
 		m["action"] = flattenRuleAction(rule.Action)
 		m["captcha_config"] = flattenCaptchaConfig(rule.CaptchaConfig)
-<<<<<<< HEAD
-		m["name"] = aws.ToString(rule.Name)
+		m[names.AttrName] = aws.ToString(rule.Name)
 		m["priority"] = rule.Priority
-=======
-		m[names.AttrName] = aws.StringValue(rule.Name)
-		m["priority"] = int(aws.Int64Value(rule.Priority))
->>>>>>> 78c94709
 		m["rule_label"] = flattenRuleLabels(rule.RuleLabels)
 		m["statement"] = flattenRuleGroupRootStatement(rule.Statement)
 		m["visibility_config"] = flattenVisibilityConfig(rule.VisibilityConfig)
@@ -1919,13 +1868,8 @@
 	}
 
 	m := map[string]interface{}{
-<<<<<<< HEAD
-		"name":  aws.ToString(h.Name),
+		names.AttrName:  aws.ToString(h.Name),
 		"value": aws.ToString(h.Value),
-=======
-		names.AttrName: aws.StringValue(h.Name),
-		"value":        aws.StringValue(h.Value),
->>>>>>> 78c94709
 	}
 
 	return m
@@ -1939,11 +1883,7 @@
 	out := make([]interface{}, len(l))
 	for i, label := range l {
 		out[i] = map[string]interface{}{
-<<<<<<< HEAD
-			"name": aws.ToString(label.Name),
-=======
-			names.AttrName: aws.StringValue(label.Name),
->>>>>>> 78c94709
+			names.AttrName: aws.ToString(label.Name),
 		}
 	}
 
@@ -2233,11 +2173,7 @@
 	}
 
 	m := map[string]interface{}{
-<<<<<<< HEAD
-		"name": aws.ToString(s.Name),
-=======
-		names.AttrName: aws.StringValue(s.Name),
->>>>>>> 78c94709
+		names.AttrName: aws.ToString(s.Name),
 	}
 
 	return []interface{}{m}
@@ -2249,11 +2185,7 @@
 	}
 
 	m := map[string]interface{}{
-<<<<<<< HEAD
-		"name": aws.ToString(s.Name),
-=======
-		names.AttrName: aws.StringValue(s.Name),
->>>>>>> 78c94709
+		names.AttrName: aws.ToString(s.Name),
 	}
 
 	return []interface{}{m}
@@ -2557,13 +2489,8 @@
 		m["action"] = flattenRuleAction(rule.Action)
 		m["captcha_config"] = flattenCaptchaConfig(rule.CaptchaConfig)
 		m["override_action"] = flattenOverrideAction(rule.OverrideAction)
-<<<<<<< HEAD
-		m["name"] = aws.ToString(rule.Name)
+		m[names.AttrName] = aws.ToString(rule.Name)
 		m["priority"] = rule.Priority
-=======
-		m[names.AttrName] = aws.StringValue(rule.Name)
-		m["priority"] = int(aws.Int64Value(rule.Priority))
->>>>>>> 78c94709
 		m["rule_label"] = flattenRuleLabels(rule.RuleLabels)
 		m["statement"] = flattenWebACLRootStatement(rule.Statement)
 		m["visibility_config"] = flattenVisibilityConfig(rule.VisibilityConfig)
@@ -2617,11 +2544,7 @@
 	tfMap := map[string]interface{}{}
 
 	if apiObject.Name != nil {
-<<<<<<< HEAD
-		tfMap["name"] = aws.ToString(apiObject.Name)
-=======
-		tfMap[names.AttrName] = aws.StringValue(apiObject.Name)
->>>>>>> 78c94709
+		tfMap[names.AttrName] = aws.ToString(apiObject.Name)
 	}
 
 	if apiObject.RuleActionOverrides != nil {
@@ -2917,11 +2840,7 @@
 	}
 	return []interface{}{
 		map[string]interface{}{
-<<<<<<< HEAD
-			"name":                aws.ToString(apiObject.Name),
-=======
-			names.AttrName:        aws.StringValue(apiObject.Name),
->>>>>>> 78c94709
+			names.AttrName:        aws.ToString(apiObject.Name),
 			"text_transformation": flattenTextTransformations(apiObject.TextTransformations),
 		},
 	}
@@ -2933,11 +2852,7 @@
 	}
 	return []interface{}{
 		map[string]interface{}{
-<<<<<<< HEAD
-			"name":                aws.ToString(apiObject.Name),
-=======
-			names.AttrName:        aws.StringValue(apiObject.Name),
->>>>>>> 78c94709
+			names.AttrName:        aws.ToString(apiObject.Name),
 			"text_transformation": flattenTextTransformations(apiObject.TextTransformations),
 		},
 	}
@@ -2960,11 +2875,7 @@
 	}
 	return []interface{}{
 		map[string]interface{}{
-<<<<<<< HEAD
-			"name":                aws.ToString(apiObject.Name),
-=======
-			names.AttrName:        aws.StringValue(apiObject.Name),
->>>>>>> 78c94709
+			names.AttrName:        aws.ToString(apiObject.Name),
 			"text_transformation": flattenTextTransformations(apiObject.TextTransformations),
 		},
 	}
@@ -3089,11 +3000,7 @@
 	for i, override := range r {
 		m := make(map[string]interface{})
 		m["action_to_use"] = flattenRuleAction(override.ActionToUse)
-<<<<<<< HEAD
-		m["name"] = aws.ToString(override.Name)
-=======
-		m[names.AttrName] = aws.StringValue(override.Name)
->>>>>>> 78c94709
+		m[names.AttrName] = aws.ToString(override.Name)
 		out[i] = m
 	}
 
