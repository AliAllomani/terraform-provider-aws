--- conflicted
+++ resolved
@@ -1197,10 +1197,10 @@
 	resourceName := "aws_wafv2_rule_group.test"
 
 	resource.ParallelTest(t, resource.TestCase{
-		PreCheck:     func() { acctest.PreCheck(t); testAccPreCheckScopeRegional(t) },
-		ErrorCheck:   acctest.ErrorCheck(t, wafv2.EndpointsID),
-		Providers:    acctest.Providers,
-		CheckDestroy: testAccCheckRuleGroupDestroy,
+		PreCheck:                 func() { acctest.PreCheck(t); testAccPreCheckScopeRegional(t) },
+		ErrorCheck:               acctest.ErrorCheck(t, wafv2.EndpointsID),
+		ProtoV5ProviderFactories: acctest.ProtoV5ProviderFactories,
+		CheckDestroy:             testAccCheckRuleGroupDestroy,
 		Steps: []resource.TestStep{
 			{
 				Config: testAccRuleGroupConfig_RegexMatchStatement(ruleGroupName),
@@ -3347,7 +3347,6 @@
 `, name)
 }
 
-<<<<<<< HEAD
 func testAccRuleGroupConfig_RegexMatchStatement(name string) string {
 	return fmt.Sprintf(`
 resource "aws_wafv2_rule_group" "test" {
@@ -3394,10 +3393,7 @@
 `, name)
 }
 
-func testAccRuleGroupConfig_RegexPatternSetReferenceStatement(name string) string {
-=======
 func testAccRuleGroupConfig_regexPatternSetReferenceStatement(name string) string {
->>>>>>> 6020c871
 	return fmt.Sprintf(`
 resource "aws_wafv2_regex_pattern_set" "test" {
   name  = "regex-pattern-set-%s"
