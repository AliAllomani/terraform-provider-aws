--- conflicted
+++ resolved
@@ -24,11 +24,7 @@
 	rName := sdkacctest.RandomWithPrefix(acctest.ResourcePrefix)
 
 	resource.Test(t, resource.TestCase{
-<<<<<<< HEAD
-		PreCheck:                 func() { acctest.PreCheck(ctx, t); acctest.PreCheckPartitionHasService(lakeformation.EndpointsID, t) },
-=======
-		PreCheck:                 func() { acctest.PreCheck(t); acctest.PreCheckPartitionHasService(t, lakeformation.EndpointsID) },
->>>>>>> 78d002fe
+		PreCheck:                 func() { acctest.PreCheck(ctx, t); acctest.PreCheckPartitionHasService(t, lakeformation.EndpointsID) },
 		ErrorCheck:               acctest.ErrorCheck(t, lakeformation.EndpointsID),
 		ProtoV5ProviderFactories: acctest.ProtoV5ProviderFactories,
 		CheckDestroy:             testAccCheckLFTagsDestroy(ctx),
@@ -57,11 +53,7 @@
 	rName := sdkacctest.RandomWithPrefix(acctest.ResourcePrefix)
 
 	resource.Test(t, resource.TestCase{
-<<<<<<< HEAD
-		PreCheck:                 func() { acctest.PreCheck(ctx, t); acctest.PreCheckPartitionHasService(lakeformation.EndpointsID, t) },
-=======
-		PreCheck:                 func() { acctest.PreCheck(t); acctest.PreCheckPartitionHasService(t, lakeformation.EndpointsID) },
->>>>>>> 78d002fe
+		PreCheck:                 func() { acctest.PreCheck(ctx, t); acctest.PreCheckPartitionHasService(t, lakeformation.EndpointsID) },
 		ErrorCheck:               acctest.ErrorCheck(t, lakeformation.EndpointsID),
 		ProtoV5ProviderFactories: acctest.ProtoV5ProviderFactories,
 		CheckDestroy:             testAccCheckLFTagsDestroy(ctx),
@@ -84,11 +76,7 @@
 	rName := sdkacctest.RandomWithPrefix(acctest.ResourcePrefix)
 
 	resource.Test(t, resource.TestCase{
-<<<<<<< HEAD
-		PreCheck:                 func() { acctest.PreCheck(ctx, t); acctest.PreCheckPartitionHasService(lakeformation.EndpointsID, t) },
-=======
-		PreCheck:                 func() { acctest.PreCheck(t); acctest.PreCheckPartitionHasService(t, lakeformation.EndpointsID) },
->>>>>>> 78d002fe
+		PreCheck:                 func() { acctest.PreCheck(ctx, t); acctest.PreCheckPartitionHasService(t, lakeformation.EndpointsID) },
 		ErrorCheck:               acctest.ErrorCheck(t, lakeformation.EndpointsID),
 		ProtoV5ProviderFactories: acctest.ProtoV5ProviderFactories,
 		CheckDestroy:             testAccCheckLFTagsDestroy(ctx),
