// Copyright (c) HashiCorp, Inc.
// SPDX-License-Identifier: MPL-2.0

package ec2

import (
	"context"
	"fmt"

	"github.com/aws/aws-sdk-go-v2/aws"
	"github.com/aws/aws-sdk-go-v2/service/ec2"
	awstypes "github.com/aws/aws-sdk-go-v2/service/ec2/types"
	"github.com/hashicorp/aws-sdk-go-base/v2/tfawserr"
	"github.com/hashicorp/terraform-plugin-sdk/v2/helper/retry"
	tfslices "github.com/hashicorp/terraform-provider-aws/internal/slices"
	"github.com/hashicorp/terraform-provider-aws/internal/tfresource"
	"github.com/hashicorp/terraform-provider-aws/internal/types"
	"github.com/hashicorp/terraform-provider-aws/names"
)

func findAvailabilityZones(ctx context.Context, conn *ec2.Client, input *ec2.DescribeAvailabilityZonesInput) ([]awstypes.AvailabilityZone, error) {
	output, err := conn.DescribeAvailabilityZones(ctx, input)

	if err != nil {
		return nil, err
	}

	if output == nil {
		return nil, tfresource.NewEmptyResultError(input)
	}

	return output.AvailabilityZones, nil
}

func findAvailabilityZone(ctx context.Context, conn *ec2.Client, input *ec2.DescribeAvailabilityZonesInput) (*awstypes.AvailabilityZone, error) {
	output, err := findAvailabilityZones(ctx, conn, input)

	if err != nil {
		return nil, err
	}

	return tfresource.AssertSingleValueResult(output)
}

func findAvailabilityZoneGroupByName(ctx context.Context, conn *ec2.Client, name string) (*awstypes.AvailabilityZone, error) {
	input := &ec2.DescribeAvailabilityZonesInput{
		AllAvailabilityZones: aws.Bool(true),
		Filters: newAttributeFilterListV2(map[string]string{
			"group-name": name,
		}),
	}

	output, err := findAvailabilityZones(ctx, conn, input)

	if err != nil {
		return nil, err
	}

	if len(output) == 0 {
		return nil, tfresource.NewEmptyResultError(input)
	}

	// An AZ group may contain more than one AZ.
	availabilityZone := output[0]

	// Eventual consistency check.
	if aws.ToString(availabilityZone.GroupName) != name {
		return nil, &retry.NotFoundError{
			LastRequest: input,
		}
	}

	return &availabilityZone, nil
}

func findCapacityReservation(ctx context.Context, conn *ec2.Client, input *ec2.DescribeCapacityReservationsInput) (*awstypes.CapacityReservation, error) {
	output, err := findCapacityReservations(ctx, conn, input)

	if err != nil {
		return nil, err
	}

	return tfresource.AssertSingleValueResult(output)
}

func findCapacityReservations(ctx context.Context, conn *ec2.Client, input *ec2.DescribeCapacityReservationsInput) ([]awstypes.CapacityReservation, error) {
	var output []awstypes.CapacityReservation

	pages := ec2.NewDescribeCapacityReservationsPaginator(conn, input)
	for pages.HasMorePages() {
		page, err := pages.NextPage(ctx)

		if tfawserr.ErrCodeEquals(err, errCodeInvalidCapacityReservationIdNotFound) {
			return nil, &retry.NotFoundError{
				LastError:   err,
				LastRequest: input,
			}
		}

		if err != nil {
			return nil, err
		}

		output = append(output, page.CapacityReservations...)
	}

	return output, nil
}

func findCapacityReservationByID(ctx context.Context, conn *ec2.Client, id string) (*awstypes.CapacityReservation, error) {
	input := &ec2.DescribeCapacityReservationsInput{
		CapacityReservationIds: []string{id},
	}

	output, err := findCapacityReservation(ctx, conn, input)

	if err != nil {
		return nil, err
	}

	// https://docs.aws.amazon.com/AWSEC2/latest/UserGuide/capacity-reservations-using.html#capacity-reservations-view.
	if state := output.State; state == awstypes.CapacityReservationStateCancelled || state == awstypes.CapacityReservationStateExpired {
		return nil, &retry.NotFoundError{
			Message:     string(state),
			LastRequest: input,
		}
	}

	// Eventual consistency check.
	if aws.ToString(output.CapacityReservationId) != id {
		return nil, &retry.NotFoundError{
			LastRequest: input,
		}
	}

	return output, nil
}

func findFleet(ctx context.Context, conn *ec2.Client, input *ec2.DescribeFleetsInput) (*awstypes.FleetData, error) {
	output, err := findFleets(ctx, conn, input)

	if err != nil {
		return nil, err
	}

	return tfresource.AssertSingleValueResult(output)
}

func findFleets(ctx context.Context, conn *ec2.Client, input *ec2.DescribeFleetsInput) ([]awstypes.FleetData, error) {
	var output []awstypes.FleetData

	pages := ec2.NewDescribeFleetsPaginator(conn, input)
	for pages.HasMorePages() {
		page, err := pages.NextPage(ctx)

		if tfawserr.ErrCodeEquals(err, errCodeInvalidFleetIdNotFound) {
			return nil, &retry.NotFoundError{
				LastError:   err,
				LastRequest: input,
			}
		}

		if err != nil {
			return nil, err
		}

		output = append(output, page.Fleets...)
	}

	return output, nil
}

func findFleetByID(ctx context.Context, conn *ec2.Client, id string) (*awstypes.FleetData, error) {
	input := &ec2.DescribeFleetsInput{
		FleetIds: []string{id},
	}

	output, err := findFleet(ctx, conn, input)

	if err != nil {
		return nil, err
	}

	if state := output.FleetState; state == awstypes.FleetStateCodeDeleted || state == awstypes.FleetStateCodeDeletedRunning || state == awstypes.FleetStateCodeDeletedTerminatingInstances {
		return nil, &retry.NotFoundError{
			Message:     string(state),
			LastRequest: input,
		}
	}

	// Eventual consistency check.
	if aws.ToString(output.FleetId) != id {
		return nil, &retry.NotFoundError{
			LastRequest: input,
		}
	}

	return output, nil
}

func findHostByID(ctx context.Context, conn *ec2.Client, id string) (*awstypes.Host, error) {
	input := &ec2.DescribeHostsInput{
		HostIds: []string{id},
	}

	output, err := findHost(ctx, conn, input)

	if err != nil {
		return nil, err
	}

	if state := output.State; state == awstypes.AllocationStateReleased || state == awstypes.AllocationStateReleasedPermanentFailure {
		return nil, &retry.NotFoundError{
			Message:     string(state),
			LastRequest: input,
		}
	}

	// Eventual consistency check.
	if aws.ToString(output.HostId) != id {
		return nil, &retry.NotFoundError{
			LastRequest: input,
		}
	}

	return output, nil
}

func findHosts(ctx context.Context, conn *ec2.Client, input *ec2.DescribeHostsInput) ([]awstypes.Host, error) {
	var output []awstypes.Host

	pages := ec2.NewDescribeHostsPaginator(conn, input)
	for pages.HasMorePages() {
		page, err := pages.NextPage(ctx)

		if tfawserr.ErrCodeEquals(err, errCodeInvalidHostIDNotFound) {
			return nil, &retry.NotFoundError{
				LastError:   err,
				LastRequest: input,
			}
		}

		if err != nil {
			return nil, err
		}

		output = append(output, page.Hosts...)
	}

	return output, nil
}

func findHost(ctx context.Context, conn *ec2.Client, input *ec2.DescribeHostsInput) (*awstypes.Host, error) {
	output, err := findHosts(ctx, conn, input)

	if err != nil {
		return nil, err
	}

	return tfresource.AssertSingleValueResult(output, func(v *awstypes.Host) bool { return v.HostProperties != nil })
}

func findInstanceCreditSpecifications(ctx context.Context, conn *ec2.Client, input *ec2.DescribeInstanceCreditSpecificationsInput) ([]awstypes.InstanceCreditSpecification, error) {
	var output []awstypes.InstanceCreditSpecification

	pages := ec2.NewDescribeInstanceCreditSpecificationsPaginator(conn, input)
	for pages.HasMorePages() {
		page, err := pages.NextPage(ctx)

		if tfawserr.ErrCodeEquals(err, errCodeInvalidInstanceIDNotFound) {
			return nil, &retry.NotFoundError{
				LastError:   err,
				LastRequest: input,
			}
		}

		if err != nil {
			return nil, err
		}

		output = append(output, page.InstanceCreditSpecifications...)
	}

	return output, nil
}

func findInstanceCreditSpecification(ctx context.Context, conn *ec2.Client, input *ec2.DescribeInstanceCreditSpecificationsInput) (*awstypes.InstanceCreditSpecification, error) {
	output, err := findInstanceCreditSpecifications(ctx, conn, input)

	if err != nil {
		return nil, err
	}

	return tfresource.AssertSingleValueResult(output)
}

func findInstanceCreditSpecificationByID(ctx context.Context, conn *ec2.Client, id string) (*awstypes.InstanceCreditSpecification, error) {
	input := &ec2.DescribeInstanceCreditSpecificationsInput{
		InstanceIds: []string{id},
	}

	output, err := findInstanceCreditSpecification(ctx, conn, input)

	if err != nil {
		return nil, err
	}

	// Eventual consistency check.
	if aws.ToString(output.InstanceId) != id {
		return nil, &retry.NotFoundError{
			LastRequest: input,
		}
	}

	return output, nil
}

func findInstances(ctx context.Context, conn *ec2.Client, input *ec2.DescribeInstancesInput) ([]awstypes.Instance, error) {
	var output []awstypes.Instance

	pages := ec2.NewDescribeInstancesPaginator(conn, input)
	for pages.HasMorePages() {
		page, err := pages.NextPage(ctx)

		if err != nil {
			if tfawserr.ErrCodeEquals(err, errCodeInvalidInstanceIDNotFound) {
				return nil, &retry.NotFoundError{
					LastError:   err,
					LastRequest: input,
				}
			}
			return nil, err
		}

		for _, v := range page.Reservations {
			output = append(output, v.Instances...)
		}
	}

	return output, nil
}

func findInstance(ctx context.Context, conn *ec2.Client, input *ec2.DescribeInstancesInput) (*awstypes.Instance, error) {
	output, err := findInstances(ctx, conn, input)

	if err != nil {
		return nil, err
	}

	return tfresource.AssertSingleValueResult(output, func(v *awstypes.Instance) bool { return v.State != nil })
}

func FindInstanceByID(ctx context.Context, conn *ec2.Client, id string) (*awstypes.Instance, error) {
	input := &ec2.DescribeInstancesInput{
		InstanceIds: []string{id},
	}

	output, err := findInstance(ctx, conn, input)

	if err != nil {
		return nil, err
	}

	if state := output.State.Name; state == awstypes.InstanceStateNameTerminated {
		return nil, &retry.NotFoundError{
			Message:     string(state),
			LastRequest: input,
		}
	}

	// Eventual consistency check.
	if aws.ToString(output.InstanceId) != id {
		return nil, &retry.NotFoundError{
			LastRequest: input,
		}
	}

	return output, nil
}

func findInstanceStatus(ctx context.Context, conn *ec2.Client, input *ec2.DescribeInstanceStatusInput) (*awstypes.InstanceStatus, error) {
	output, err := findInstanceStatuses(ctx, conn, input)

	if err != nil {
		return nil, err
	}

	return tfresource.AssertSingleValueResult(output)
}

func findInstanceStatuses(ctx context.Context, conn *ec2.Client, input *ec2.DescribeInstanceStatusInput) ([]awstypes.InstanceStatus, error) {
	var output []awstypes.InstanceStatus

	pages := ec2.NewDescribeInstanceStatusPaginator(conn, input)
	for pages.HasMorePages() {
		page, err := pages.NextPage(ctx)

		if tfawserr.ErrCodeEquals(err, errCodeInvalidInstanceIDNotFound) {
			return nil, &retry.NotFoundError{
				LastError:   err,
				LastRequest: input,
			}
		}

		if err != nil {
			return nil, err
		}

		output = append(output, page.InstanceStatuses...)
	}

	return output, nil
}

func findInstanceState(ctx context.Context, conn *ec2.Client, input *ec2.DescribeInstanceStatusInput) (*awstypes.InstanceState, error) {
	output, err := findInstanceStatus(ctx, conn, input)

	if err != nil {
		return nil, err
	}

	if output.InstanceState == nil {
		return nil, tfresource.NewEmptyResultError(input)
	}

	return output.InstanceState, nil
}

func findInstanceStateByID(ctx context.Context, conn *ec2.Client, id string) (*awstypes.InstanceState, error) {
	input := &ec2.DescribeInstanceStatusInput{
		InstanceIds:         []string{id},
		IncludeAllInstances: aws.Bool(true),
	}

	output, err := findInstanceState(ctx, conn, input)

	if err != nil {
		return nil, err
	}

	if name := output.Name; name == awstypes.InstanceStateNameTerminated {
		return nil, &retry.NotFoundError{
			Message:     string(name),
			LastRequest: input,
		}
	}

	return output, nil
}

func findInstanceTypes(ctx context.Context, conn *ec2.Client, input *ec2.DescribeInstanceTypesInput) ([]awstypes.InstanceTypeInfo, error) {
	var output []awstypes.InstanceTypeInfo

	pages := ec2.NewDescribeInstanceTypesPaginator(conn, input)
	for pages.HasMorePages() {
		page, err := pages.NextPage(ctx)

		if err != nil {
			return nil, err
		}

		output = append(output, page.InstanceTypes...)
	}

	return output, nil
}

func findInstanceType(ctx context.Context, conn *ec2.Client, input *ec2.DescribeInstanceTypesInput) (*awstypes.InstanceTypeInfo, error) {
	output, err := findInstanceTypes(ctx, conn, input)

	if err != nil {
		return nil, err
	}

	return tfresource.AssertSingleValueResult(output)
}

func findInstanceTypeByName(ctx context.Context, conn *ec2.Client, name string) (*awstypes.InstanceTypeInfo, error) {
	input := &ec2.DescribeInstanceTypesInput{
		InstanceTypes: []awstypes.InstanceType{awstypes.InstanceType(name)},
	}

	output, err := findInstanceType(ctx, conn, input)

	if err != nil {
		return nil, err
	}

	return output, nil
}

func findInstanceTypeOfferings(ctx context.Context, conn *ec2.Client, input *ec2.DescribeInstanceTypeOfferingsInput) ([]awstypes.InstanceTypeOffering, error) {
	var output []awstypes.InstanceTypeOffering

	pages := ec2.NewDescribeInstanceTypeOfferingsPaginator(conn, input)
	for pages.HasMorePages() {
		page, err := pages.NextPage(ctx)

		if err != nil {
			return nil, err
		}

		output = append(output, page.InstanceTypeOfferings...)
	}

	return output, nil
}

func findLaunchTemplate(ctx context.Context, conn *ec2.Client, input *ec2.DescribeLaunchTemplatesInput) (*awstypes.LaunchTemplate, error) {
	output, err := findLaunchTemplates(ctx, conn, input)

	if err != nil {
		return nil, err
	}

	return tfresource.AssertSingleValueResult(output)
}

func findLaunchTemplates(ctx context.Context, conn *ec2.Client, input *ec2.DescribeLaunchTemplatesInput) ([]awstypes.LaunchTemplate, error) {
	var output []awstypes.LaunchTemplate

	pages := ec2.NewDescribeLaunchTemplatesPaginator(conn, input)
	for pages.HasMorePages() {
		page, err := pages.NextPage(ctx)

		if tfawserr.ErrCodeEquals(err, errCodeInvalidLaunchTemplateIdMalformed, errCodeInvalidLaunchTemplateIdNotFound, errCodeInvalidLaunchTemplateNameNotFoundException) {
			return nil, &retry.NotFoundError{
				LastError:   err,
				LastRequest: input,
			}
		}

		if err != nil {
			return nil, err
		}

		output = append(output, page.LaunchTemplates...)
	}

	return output, nil
}

func findLaunchTemplateByID(ctx context.Context, conn *ec2.Client, id string) (*awstypes.LaunchTemplate, error) {
	input := &ec2.DescribeLaunchTemplatesInput{
		LaunchTemplateIds: []string{id},
	}

	output, err := findLaunchTemplate(ctx, conn, input)

	if err != nil {
		return nil, err
	}

	// Eventual consistency check.
	if aws.ToString(output.LaunchTemplateId) != id {
		return nil, &retry.NotFoundError{
			LastRequest: input,
		}
	}

	return output, nil
}

func findLaunchTemplateVersion(ctx context.Context, conn *ec2.Client, input *ec2.DescribeLaunchTemplateVersionsInput) (*awstypes.LaunchTemplateVersion, error) {
	output, err := findLaunchTemplateVersions(ctx, conn, input)

	if err != nil {
		return nil, err
	}

	return tfresource.AssertSingleValueResult(output, func(v *awstypes.LaunchTemplateVersion) bool { return v.LaunchTemplateData != nil })
}

func findLaunchTemplateVersions(ctx context.Context, conn *ec2.Client, input *ec2.DescribeLaunchTemplateVersionsInput) ([]awstypes.LaunchTemplateVersion, error) {
	var output []awstypes.LaunchTemplateVersion

	pages := ec2.NewDescribeLaunchTemplateVersionsPaginator(conn, input)
	for pages.HasMorePages() {
		page, err := pages.NextPage(ctx)

		if tfawserr.ErrCodeEquals(err, errCodeInvalidLaunchTemplateIdNotFound, errCodeInvalidLaunchTemplateNameNotFoundException, errCodeInvalidLaunchTemplateIdVersionNotFound) {
			return nil, &retry.NotFoundError{
				LastError:   err,
				LastRequest: input,
			}
		}

		if err != nil {
			return nil, err
		}

		output = append(output, page.LaunchTemplateVersions...)
	}

	return output, nil
}

func FindLaunchTemplateVersionByTwoPartKey(ctx context.Context, conn *ec2.Client, launchTemplateID, version string) (*awstypes.LaunchTemplateVersion, error) {
	input := &ec2.DescribeLaunchTemplateVersionsInput{
		LaunchTemplateId: aws.String(launchTemplateID),
		Versions:         []string{version},
	}

	output, err := findLaunchTemplateVersion(ctx, conn, input)

	if err != nil {
		return nil, err
	}

	// Eventual consistency check.
	if aws.ToString(output.LaunchTemplateId) != launchTemplateID {
		return nil, &retry.NotFoundError{
			LastRequest: input,
		}
	}

	return output, nil
}

func findPlacementGroup(ctx context.Context, conn *ec2.Client, input *ec2.DescribePlacementGroupsInput) (*awstypes.PlacementGroup, error) {
	output, err := findPlacementGroups(ctx, conn, input)

	if err != nil {
		return nil, err
	}

	return tfresource.AssertSingleValueResult(output)
}

func findPlacementGroups(ctx context.Context, conn *ec2.Client, input *ec2.DescribePlacementGroupsInput) ([]awstypes.PlacementGroup, error) {
	output, err := conn.DescribePlacementGroups(ctx, input)

	if tfawserr.ErrCodeEquals(err, errCodeInvalidPlacementGroupUnknown) {
		return nil, &retry.NotFoundError{
			LastError:   err,
			LastRequest: input,
		}
	}

	if err != nil {
		return nil, err
	}

	if output == nil {
		return nil, tfresource.NewEmptyResultError(input)
	}

	return output.PlacementGroups, nil
}

func findPlacementGroupByName(ctx context.Context, conn *ec2.Client, name string) (*awstypes.PlacementGroup, error) {
	input := &ec2.DescribePlacementGroupsInput{
		GroupNames: []string{name},
	}

	output, err := findPlacementGroup(ctx, conn, input)

	if err != nil {
		return nil, err
	}

	if state := output.State; state == awstypes.PlacementGroupStateDeleted {
		return nil, &retry.NotFoundError{
			Message:     string(state),
			LastRequest: input,
		}
	}

	return output, nil
}

func findPublicIPv4Pool(ctx context.Context, conn *ec2.Client, input *ec2.DescribePublicIpv4PoolsInput) (*awstypes.PublicIpv4Pool, error) {
	output, err := findPublicIPv4Pools(ctx, conn, input)

	if err != nil {
		return nil, err
	}

	return tfresource.AssertSingleValueResult(output)
}

func findPublicIPv4Pools(ctx context.Context, conn *ec2.Client, input *ec2.DescribePublicIpv4PoolsInput) ([]awstypes.PublicIpv4Pool, error) {
	var output []awstypes.PublicIpv4Pool

	pages := ec2.NewDescribePublicIpv4PoolsPaginator(conn, input)
	for pages.HasMorePages() {
		page, err := pages.NextPage(ctx)

		if tfawserr.ErrCodeEquals(err, errCodeInvalidPublicIpv4PoolIDNotFound) {
			return nil, &retry.NotFoundError{
				LastError:   err,
				LastRequest: input,
			}
		}

		if err != nil {
			return nil, err
		}

		output = append(output, page.PublicIpv4Pools...)
	}

	return output, nil
}

func findPublicIPv4PoolByID(ctx context.Context, conn *ec2.Client, id string) (*awstypes.PublicIpv4Pool, error) {
	input := &ec2.DescribePublicIpv4PoolsInput{
		PoolIds: []string{id},
	}

	output, err := findPublicIPv4Pool(ctx, conn, input)

	if err != nil {
		return nil, err
	}

	// Eventual consistency check.
	if aws.ToString(output.PoolId) != id {
		return nil, &retry.NotFoundError{
			LastRequest: input,
		}
	}

	return output, nil
}

func findVolumeAttachmentInstanceByID(ctx context.Context, conn *ec2.Client, id string) (*awstypes.Instance, error) {
	input := &ec2.DescribeInstancesInput{
		InstanceIds: []string{id},
	}

	output, err := findInstance(ctx, conn, input)

	if err != nil {
		return nil, err
	}

	if state := output.State.Name; state == awstypes.InstanceStateNameTerminated {
		return nil, &retry.NotFoundError{
			Message:     string(state),
			LastRequest: input,
		}
	}

	// Eventual consistency check.
	if aws.ToString(output.InstanceId) != id {
		return nil, &retry.NotFoundError{
			LastRequest: input,
		}
	}

	return output, nil
}

func findSpotDatafeedSubscription(ctx context.Context, conn *ec2.Client) (*awstypes.SpotDatafeedSubscription, error) {
	input := &ec2.DescribeSpotDatafeedSubscriptionInput{}

	output, err := conn.DescribeSpotDatafeedSubscription(ctx, input)

	if tfawserr.ErrCodeEquals(err, ErrCodeInvalidSpotDatafeedNotFound) {
		return nil, &retry.NotFoundError{
			LastError:   err,
			LastRequest: input,
		}
	}

	if err != nil {
		return nil, err
	}

	if output == nil || output.SpotDatafeedSubscription == nil {
		return nil, tfresource.NewEmptyResultError(input)
	}

	return output.SpotDatafeedSubscription, nil
}

func findSpotInstanceRequests(ctx context.Context, conn *ec2.Client, input *ec2.DescribeSpotInstanceRequestsInput) ([]awstypes.SpotInstanceRequest, error) {
	var output []awstypes.SpotInstanceRequest

	pages := ec2.NewDescribeSpotInstanceRequestsPaginator(conn, input)
	for pages.HasMorePages() {
		page, err := pages.NextPage(ctx)

		if tfawserr.ErrCodeEquals(err, errCodeInvalidSpotInstanceRequestIDNotFound) {
			return nil, &retry.NotFoundError{
				LastError:   err,
				LastRequest: input,
			}
		}

		if err != nil {
			return nil, err
		}

		output = append(output, page.SpotInstanceRequests...)
	}

	return output, nil
}

func findSpotInstanceRequest(ctx context.Context, conn *ec2.Client, input *ec2.DescribeSpotInstanceRequestsInput) (*awstypes.SpotInstanceRequest, error) {
	output, err := findSpotInstanceRequests(ctx, conn, input)

	if err != nil {
		return nil, err
	}

	return tfresource.AssertSingleValueResult(output, func(v *awstypes.SpotInstanceRequest) bool { return v.Status != nil })
}

func findSpotInstanceRequestByID(ctx context.Context, conn *ec2.Client, id string) (*awstypes.SpotInstanceRequest, error) {
	input := &ec2.DescribeSpotInstanceRequestsInput{
		SpotInstanceRequestIds: []string{id},
	}

	output, err := findSpotInstanceRequest(ctx, conn, input)

	if err != nil {
		return nil, err
	}

	if state := output.State; state == awstypes.SpotInstanceStateCancelled || state == awstypes.SpotInstanceStateClosed {
		return nil, &retry.NotFoundError{
			Message:     string(state),
			LastRequest: input,
		}
	}

	// Eventual consistency check.
	if aws.ToString(output.SpotInstanceRequestId) != id {
		return nil, &retry.NotFoundError{
			LastRequest: input,
		}
	}

	return output, nil
}

func findSpotPriceHistory(ctx context.Context, conn *ec2.Client, input *ec2.DescribeSpotPriceHistoryInput) ([]awstypes.SpotPrice, error) {
	var output []awstypes.SpotPrice
	pages := ec2.NewDescribeSpotPriceHistoryPaginator(conn, input)

	for pages.HasMorePages() {
		page, err := pages.NextPage(ctx)

		if err != nil {
			return nil, err
		}

		output = append(output, page.SpotPriceHistory...)
	}

	return output, nil
}

func findSubnetsV2(ctx context.Context, conn *ec2.Client, input *ec2.DescribeSubnetsInput) ([]awstypes.Subnet, error) {
	var output []awstypes.Subnet

	pages := ec2.NewDescribeSubnetsPaginator(conn, input)
	for pages.HasMorePages() {
		page, err := pages.NextPage(ctx)

		if tfawserr.ErrCodeEquals(err, errCodeInvalidSubnetIDNotFound) {
			return nil, &retry.NotFoundError{
				LastError:   err,
				LastRequest: input,
			}
		}

		if err != nil {
			return nil, err
		}

		output = append(output, page.Subnets...)
	}

	return output, nil
}

func findVolumeModifications(ctx context.Context, conn *ec2.Client, input *ec2.DescribeVolumesModificationsInput) ([]awstypes.VolumeModification, error) {
	var output []awstypes.VolumeModification

	pages := ec2.NewDescribeVolumesModificationsPaginator(conn, input)
	for pages.HasMorePages() {
		page, err := pages.NextPage(ctx)

		if tfawserr.ErrCodeEquals(err, errCodeInvalidVolumeNotFound) {
			return nil, &retry.NotFoundError{
				LastError:   err,
				LastRequest: input,
			}
		}

		if err != nil {
			return nil, err
		}

		output = append(output, page.VolumesModifications...)
	}

	return output, nil
}

func findVolumeModification(ctx context.Context, conn *ec2.Client, input *ec2.DescribeVolumesModificationsInput) (*awstypes.VolumeModification, error) {
	output, err := findVolumeModifications(ctx, conn, input)

	if err != nil {
		return nil, err
	}

	return tfresource.AssertSingleValueResult(output)
}

func findVolumeModificationByID(ctx context.Context, conn *ec2.Client, id string) (*awstypes.VolumeModification, error) {
	input := &ec2.DescribeVolumesModificationsInput{
		VolumeIds: []string{id},
	}

	output, err := findVolumeModification(ctx, conn, input)

	if err != nil {
		return nil, err
	}

	// Eventual consistency check.
	if aws.ToString(output.VolumeId) != id {
		return nil, &retry.NotFoundError{
			LastRequest: input,
		}
	}

	return output, nil
}

func findVPCAttributeV2(ctx context.Context, conn *ec2.Client, vpcID string, attribute awstypes.VpcAttributeName) (bool, error) {
	input := &ec2.DescribeVpcAttributeInput{
		Attribute: attribute,
		VpcId:     aws.String(vpcID),
	}

	output, err := conn.DescribeVpcAttribute(ctx, input)

	if tfawserr.ErrCodeEquals(err, errCodeInvalidVPCIDNotFound) {
		return false, &retry.NotFoundError{
			LastError:   err,
			LastRequest: input,
		}
	}

	if err != nil {
		return false, err
	}

	if output == nil {
		return false, tfresource.NewEmptyResultError(input)
	}

	var v *awstypes.AttributeBooleanValue
	switch attribute {
	case awstypes.VpcAttributeNameEnableDnsHostnames:
		v = output.EnableDnsHostnames
	case awstypes.VpcAttributeNameEnableDnsSupport:
		v = output.EnableDnsSupport
	case awstypes.VpcAttributeNameEnableNetworkAddressUsageMetrics:
		v = output.EnableNetworkAddressUsageMetrics
	default:
		return false, fmt.Errorf("unsupported VPC attribute: %s", attribute)
	}

	if v == nil {
		return false, tfresource.NewEmptyResultError(input)
	}

	return aws.ToBool(v.Value), nil
}

func findVPCV2(ctx context.Context, conn *ec2.Client, input *ec2.DescribeVpcsInput) (*awstypes.Vpc, error) {
	output, err := findVPCsV2(ctx, conn, input)

	if err != nil {
		return nil, err
	}

	return tfresource.AssertSingleValueResult(output)
}

func findVPCsV2(ctx context.Context, conn *ec2.Client, input *ec2.DescribeVpcsInput) ([]awstypes.Vpc, error) {
	var output []awstypes.Vpc

	pages := ec2.NewDescribeVpcsPaginator(conn, input)
	for pages.HasMorePages() {
		page, err := pages.NextPage(ctx)

		if tfawserr.ErrCodeEquals(err, errCodeInvalidVPCIDNotFound) {
			return nil, &retry.NotFoundError{
				LastError:   err,
				LastRequest: input,
			}
		}

		if err != nil {
			return nil, err
		}

		output = append(output, page.Vpcs...)
	}

	return output, nil
}

func findVPCByIDV2(ctx context.Context, conn *ec2.Client, id string) (*awstypes.Vpc, error) {
	input := &ec2.DescribeVpcsInput{
		VpcIds: []string{id},
	}

	return findVPCV2(ctx, conn, input)
}

func findVPCIPv6CIDRBlockAssociationByIDV2(ctx context.Context, conn *ec2.Client, id string) (*awstypes.VpcIpv6CidrBlockAssociation, *awstypes.Vpc, error) {
	input := &ec2.DescribeVpcsInput{
		Filters: newAttributeFilterListV2(map[string]string{
			"ipv6-cidr-block-association.association-id": id,
		}),
	}

	vpc, err := findVPCV2(ctx, conn, input)

	if err != nil {
		return nil, nil, err
	}

	for _, association := range vpc.Ipv6CidrBlockAssociationSet {
		if aws.ToString(association.AssociationId) == id {
			if state := association.Ipv6CidrBlockState.State; state == awstypes.VpcCidrBlockStateCodeDisassociated {
				return nil, nil, &retry.NotFoundError{Message: string(state)}
			}

			return &association, vpc, nil
		}
	}

	return nil, nil, &retry.NotFoundError{}
}

func findVPCDefaultNetworkACLV2(ctx context.Context, conn *ec2.Client, id string) (*awstypes.NetworkAcl, error) {
	input := &ec2.DescribeNetworkAclsInput{
		Filters: newAttributeFilterListV2(map[string]string{
			"default": "true",
			"vpc-id":  id,
		}),
	}

	return findNetworkACLV2(ctx, conn, input)
}

func findNetworkACLByIDV2(ctx context.Context, conn *ec2.Client, id string) (*awstypes.NetworkAcl, error) {
	input := &ec2.DescribeNetworkAclsInput{
		NetworkAclIds: []string{id},
	}

	output, err := findNetworkACLV2(ctx, conn, input)

	if err != nil {
		return nil, err
	}

	// Eventual consistency check.
	if aws.ToString(output.NetworkAclId) != id {
		return nil, &retry.NotFoundError{
			LastRequest: input,
		}
	}

	return output, nil
}

func findNetworkACLV2(ctx context.Context, conn *ec2.Client, input *ec2.DescribeNetworkAclsInput) (*awstypes.NetworkAcl, error) {
	output, err := findNetworkACLsV2(ctx, conn, input)

	if err != nil {
		return nil, err
	}

	return tfresource.AssertSingleValueResult(output)
}

func findNetworkACLsV2(ctx context.Context, conn *ec2.Client, input *ec2.DescribeNetworkAclsInput) ([]awstypes.NetworkAcl, error) {
	var output []awstypes.NetworkAcl

	pages := ec2.NewDescribeNetworkAclsPaginator(conn, input)
	for pages.HasMorePages() {
		page, err := pages.NextPage(ctx)

		if tfawserr.ErrCodeEquals(err, errCodeInvalidNetworkACLIDNotFound) {
			return nil, &retry.NotFoundError{
				LastError:   err,
				LastRequest: input,
			}
		}

		if err != nil {
			return nil, err
		}

		output = append(output, page.NetworkAcls...)
	}

	return output, nil
}

func findVPCDefaultSecurityGroupV2(ctx context.Context, conn *ec2.Client, id string) (*awstypes.SecurityGroup, error) {
	input := &ec2.DescribeSecurityGroupsInput{
		Filters: newAttributeFilterListV2(map[string]string{
			"group-name": DefaultSecurityGroupName,
			"vpc-id":     id,
		}),
	}

	return findSecurityGroupV2(ctx, conn, input)
}

func findVPCMainRouteTable(ctx context.Context, conn *ec2.Client, id string) (*awstypes.RouteTable, error) {
	input := &ec2.DescribeRouteTablesInput{
		Filters: newAttributeFilterListV2(map[string]string{
			"association.main": "true",
			"vpc-id":           id,
		}),
	}

	return findRouteTable(ctx, conn, input)
}

func findRouteTable(ctx context.Context, conn *ec2.Client, input *ec2.DescribeRouteTablesInput) (*awstypes.RouteTable, error) {
	output, err := findRouteTables(ctx, conn, input)

	if err != nil {
		return nil, err
	}

	return tfresource.AssertSingleValueResult(output)
}

func findRouteTables(ctx context.Context, conn *ec2.Client, input *ec2.DescribeRouteTablesInput) ([]awstypes.RouteTable, error) {
	var output []awstypes.RouteTable

	pages := ec2.NewDescribeRouteTablesPaginator(conn, input)
	for pages.HasMorePages() {
		page, err := pages.NextPage(ctx)

		if tfawserr.ErrCodeEquals(err, errCodeInvalidRouteTableIDNotFound) {
			return nil, &retry.NotFoundError{
				LastError:   err,
				LastRequest: input,
			}
		}

		if err != nil {
			return nil, err
		}

		output = append(output, page.RouteTables...)
	}

	return output, nil
}

func findSecurityGroupV2(ctx context.Context, conn *ec2.Client, input *ec2.DescribeSecurityGroupsInput) (*awstypes.SecurityGroup, error) {
	output, err := findSecurityGroupsV2(ctx, conn, input)

	if err != nil {
		return nil, err
	}

	return tfresource.AssertSingleValueResult(output)
}

func findSecurityGroupsV2(ctx context.Context, conn *ec2.Client, input *ec2.DescribeSecurityGroupsInput) ([]awstypes.SecurityGroup, error) {
	var output []awstypes.SecurityGroup

	pages := ec2.NewDescribeSecurityGroupsPaginator(conn, input)
	for pages.HasMorePages() {
		page, err := pages.NextPage(ctx)

		if tfawserr.ErrCodeEquals(err, errCodeInvalidGroupNotFound, errCodeInvalidSecurityGroupIDNotFound) {
			return nil, &retry.NotFoundError{
				LastError:   err,
				LastRequest: input,
			}
		}

		if err != nil {
			return nil, err
		}

		output = append(output, page.SecurityGroups...)
	}

	return output, nil
}

func findIPAMPoolAllocationsV2(ctx context.Context, conn *ec2.Client, input *ec2.GetIpamPoolAllocationsInput) ([]awstypes.IpamPoolAllocation, error) {
	var output []awstypes.IpamPoolAllocation

	pages := ec2.NewGetIpamPoolAllocationsPaginator(conn, input)
	for pages.HasMorePages() {
		page, err := pages.NextPage(ctx)

		if tfawserr.ErrCodeEquals(err, errCodeInvalidIPAMPoolAllocationIdNotFound, errCodeInvalidIPAMPoolIdNotFound) {
			return nil, &retry.NotFoundError{
				LastError:   err,
				LastRequest: input,
			}
		}

		if err != nil {
			return nil, err
		}

		output = append(output, page.IpamPoolAllocations...)
	}

	return output, nil
}

func findNetworkInterfacesV2(ctx context.Context, conn *ec2.Client, input *ec2.DescribeNetworkInterfacesInput) ([]awstypes.NetworkInterface, error) {
	var output []awstypes.NetworkInterface

	pages := ec2.NewDescribeNetworkInterfacesPaginator(conn, input)
	for pages.HasMorePages() {
		page, err := pages.NextPage(ctx)

		if tfawserr.ErrCodeEquals(err, errCodeInvalidNetworkInterfaceIDNotFound) {
			return nil, &retry.NotFoundError{
				LastError:   err,
				LastRequest: input,
			}
		}

		if err != nil {
			return nil, err
		}

		output = append(output, page.NetworkInterfaces...)
	}

	return output, nil
}

func findNetworkInterfaceV2(ctx context.Context, conn *ec2.Client, input *ec2.DescribeNetworkInterfacesInput) (*awstypes.NetworkInterface, error) {
	output, err := findNetworkInterfacesV2(ctx, conn, input)

	if err != nil {
		return nil, err
	}

	return tfresource.AssertSingleValueResult(output)
}

func findNetworkInterfaceByIDV2(ctx context.Context, conn *ec2.Client, id string) (*awstypes.NetworkInterface, error) {
	input := &ec2.DescribeNetworkInterfacesInput{
		NetworkInterfaceIds: []string{id},
	}

	output, err := findNetworkInterfaceV2(ctx, conn, input)

	if err != nil {
		return nil, err
	}

	// Eventual consistency check.
	if aws.ToString(output.NetworkInterfaceId) != id {
		return nil, &retry.NotFoundError{
			LastRequest: input,
		}
	}

	return output, err
}

func findNetworkInterfaceAttachmentByIDV2(ctx context.Context, conn *ec2.Client, id string) (*awstypes.NetworkInterfaceAttachment, error) {
	input := &ec2.DescribeNetworkInterfacesInput{
		Filters: newAttributeFilterListV2(map[string]string{
			"attachment.attachment-id": id,
		}),
	}

	networkInterface, err := findNetworkInterfaceV2(ctx, conn, input)

	if err != nil {
		return nil, err
	}

	if networkInterface.Attachment == nil {
		return nil, tfresource.NewEmptyResultError(input)
	}

	return networkInterface.Attachment, nil
}

/*
	func findNetworkInterfaceByAttachmentIDV2(ctx context.Context, conn *ec2.Client, id string) (*awstypes.NetworkInterface, error) {
		input := &ec2.DescribeNetworkInterfacesInput{
			Filters: newAttributeFilterListV2(map[string]string{
				"attachment.attachment-id": id,
			}),
		}

		networkInterface, err := findNetworkInterfaceV2(ctx, conn, input)

		if err != nil {
			return nil, err
		}

		if networkInterface == nil {
			return nil, tfresource.NewEmptyResultError(input)
		}

		return networkInterface, nil
	}
*/

func findNetworkInterfacesByAttachmentInstanceOwnerIDAndDescriptionV2(ctx context.Context, conn *ec2.Client, attachmentInstanceOwnerID, description string) ([]awstypes.NetworkInterface, error) {
	input := &ec2.DescribeNetworkInterfacesInput{
		Filters: newAttributeFilterListV2(map[string]string{
			"attachment.instance-owner-id": attachmentInstanceOwnerID,
			names.AttrDescription:          description,
		}),
	}

	return findNetworkInterfacesV2(ctx, conn, input)
}

func findEBSVolumesV2(ctx context.Context, conn *ec2.Client, input *ec2.DescribeVolumesInput) ([]awstypes.Volume, error) {
	var output []awstypes.Volume

	pages := ec2.NewDescribeVolumesPaginator(conn, input)
	for pages.HasMorePages() {
		page, err := pages.NextPage(ctx)

		if err != nil {
			if tfawserr.ErrCodeEquals(err, errCodeInvalidVolumeNotFound) {
				return nil, &retry.NotFoundError{
					LastError:   err,
					LastRequest: input,
				}
			}
			return nil, err
		}

		output = append(output, page.Volumes...)
	}

	return output, nil
}

func FindEBSVolumeV2(ctx context.Context, conn *ec2.Client, input *ec2.DescribeVolumesInput) (*awstypes.Volume, error) {
	output, err := findEBSVolumesV2(ctx, conn, input)

	if err != nil {
		return nil, err
	}

	return tfresource.AssertSingleValueResult(output)
}

func findPrefixListV2(ctx context.Context, conn *ec2.Client, input *ec2.DescribePrefixListsInput) (*awstypes.PrefixList, error) {
	output, err := findPrefixListsV2(ctx, conn, input)

	if err != nil {
		return nil, err
	}

	return tfresource.AssertSingleValueResult(output)
}

func findPrefixListsV2(ctx context.Context, conn *ec2.Client, input *ec2.DescribePrefixListsInput) ([]awstypes.PrefixList, error) {
	var output []awstypes.PrefixList

	pages := ec2.NewDescribePrefixListsPaginator(conn, input)
	for pages.HasMorePages() {
		page, err := pages.NextPage(ctx)

		if err != nil {
			if tfawserr.ErrCodeEquals(err, errCodeInvalidPrefixListIdNotFound) {
				return nil, &retry.NotFoundError{
					LastError:   err,
					LastRequest: input,
				}
			}
			return nil, err
		}

		output = append(output, page.PrefixLists...)
	}

	return output, nil
}

func findVPCEndpointByIDV2(ctx context.Context, conn *ec2.Client, id string) (*awstypes.VpcEndpoint, error) {
	input := &ec2.DescribeVpcEndpointsInput{
		VpcEndpointIds: []string{id},
	}

	output, err := findVPCEndpointV2(ctx, conn, input)

	if err != nil {
		return nil, err
	}

	if output.State == awstypes.StateDeleted {
		return nil, &retry.NotFoundError{
			Message:     string(output.State),
			LastRequest: input,
		}
	}

	// Eventual consistency check.
	if aws.ToString(output.VpcEndpointId) != id {
		return nil, &retry.NotFoundError{
			LastRequest: input,
		}
	}

	return output, nil
}

func findVPCEndpointV2(ctx context.Context, conn *ec2.Client, input *ec2.DescribeVpcEndpointsInput) (*awstypes.VpcEndpoint, error) {
	output, err := findVPCEndpointsV2(ctx, conn, input)

	if err != nil {
		return nil, err
	}

	return tfresource.AssertSingleValueResult(output)
}

func findVPCEndpointsV2(ctx context.Context, conn *ec2.Client, input *ec2.DescribeVpcEndpointsInput) ([]awstypes.VpcEndpoint, error) {
	var output []awstypes.VpcEndpoint

	pages := ec2.NewDescribeVpcEndpointsPaginator(conn, input)
	for pages.HasMorePages() {
		page, err := pages.NextPage(ctx)

		if err != nil {
			if tfawserr.ErrCodeEquals(err, errCodeInvalidVPCEndpointIdNotFound) {
				return nil, &retry.NotFoundError{
					LastError:   err,
					LastRequest: input,
				}
			}
			return nil, err
		}

		output = append(output, page.VpcEndpoints...)
	}

	return output, nil
}

func findPrefixListByNameV2(ctx context.Context, conn *ec2.Client, name string) (*awstypes.PrefixList, error) {
	input := &ec2.DescribePrefixListsInput{
		Filters: newAttributeFilterListV2(map[string]string{
			"prefix-list-name": name,
		}),
	}

	return findPrefixListV2(ctx, conn, input)
}

func findSpotFleetInstances(ctx context.Context, conn *ec2.Client, input *ec2.DescribeSpotFleetInstancesInput) ([]awstypes.ActiveInstance, error) {
	var output []awstypes.ActiveInstance

	err := describeSpotFleetInstancesPages(ctx, conn, input, func(page *ec2.DescribeSpotFleetInstancesOutput, lastPage bool) bool {
		if page == nil {
			return !lastPage
		}

		output = append(output, page.ActiveInstances...)

		return !lastPage
	})

	if tfawserr.ErrCodeEquals(err, errCodeInvalidSpotFleetRequestIdNotFound) {
		return nil, &retry.NotFoundError{
			LastError:   err,
			LastRequest: input,
		}
	}

	if err != nil {
		return nil, err
	}

	return output, nil
}

func findSpotFleetRequests(ctx context.Context, conn *ec2.Client, input *ec2.DescribeSpotFleetRequestsInput) ([]awstypes.SpotFleetRequestConfig, error) {
	var output []awstypes.SpotFleetRequestConfig

	paginator := ec2.NewDescribeSpotFleetRequestsPaginator(conn, input)
	for paginator.HasMorePages() {
		page, err := paginator.NextPage(ctx)

		if tfawserr.ErrCodeEquals(err, errCodeInvalidSpotFleetRequestIdNotFound) {
			return nil, &retry.NotFoundError{
				LastError:   err,
				LastRequest: input,
			}
		}

		if err != nil {
			return nil, err
		}

		output = append(output, page.SpotFleetRequestConfigs...)
	}

	return output, nil
}

func findSpotFleetRequest(ctx context.Context, conn *ec2.Client, input *ec2.DescribeSpotFleetRequestsInput) (*awstypes.SpotFleetRequestConfig, error) {
	output, err := findSpotFleetRequests(ctx, conn, input)

	if err != nil {
		return nil, err
	}

	return tfresource.AssertSingleValueResult(output, func(v *awstypes.SpotFleetRequestConfig) bool { return v.SpotFleetRequestConfig != nil })
}

func findSpotFleetRequestByID(ctx context.Context, conn *ec2.Client, id string) (*awstypes.SpotFleetRequestConfig, error) {
	input := &ec2.DescribeSpotFleetRequestsInput{
		SpotFleetRequestIds: []string{id},
	}

	output, err := findSpotFleetRequest(ctx, conn, input)

	if err != nil {
		return nil, err
	}

	if state := output.SpotFleetRequestState; state == awstypes.BatchStateCancelled || state == awstypes.BatchStateCancelledRunning || state == awstypes.BatchStateCancelledTerminatingInstances {
		return nil, &retry.NotFoundError{
			Message:     string(state),
			LastRequest: input,
		}
	}

	// Eventual consistency check.
	if aws.ToString(output.SpotFleetRequestId) != id {
		return nil, &retry.NotFoundError{
			LastRequest: input,
		}
	}

	return output, nil
}

func findSpotFleetRequestHistoryRecords(ctx context.Context, conn *ec2.Client, input *ec2.DescribeSpotFleetRequestHistoryInput) ([]awstypes.HistoryRecord, error) {
	var output []awstypes.HistoryRecord

	err := describeSpotFleetRequestHistoryPages(ctx, conn, input, func(page *ec2.DescribeSpotFleetRequestHistoryOutput, lastPage bool) bool {
		if page == nil {
			return !lastPage
		}

		output = append(output, page.HistoryRecords...)

		return !lastPage
	})

	if tfawserr.ErrCodeEquals(err, errCodeInvalidSpotFleetRequestIdNotFound) {
		return nil, &retry.NotFoundError{
			LastError:   err,
			LastRequest: input,
		}
	}

	if err != nil {
		return nil, err
	}

	return output, nil
}

func findVPCEndpointServiceConfigurationByServiceNameV2(ctx context.Context, conn *ec2.Client, name string) (*awstypes.ServiceConfiguration, error) {
	input := &ec2.DescribeVpcEndpointServiceConfigurationsInput{
		Filters: newAttributeFilterListV2(map[string]string{
			"service-name": name,
		}),
	}

	return findVPCEndpointServiceConfigurationV2(ctx, conn, input)
}

func findVPCEndpointServiceConfigurationV2(ctx context.Context, conn *ec2.Client, input *ec2.DescribeVpcEndpointServiceConfigurationsInput) (*awstypes.ServiceConfiguration, error) {
	output, err := findVPCEndpointServiceConfigurationsV2(ctx, conn, input)

	if err != nil {
		return nil, err
	}

	return tfresource.AssertSingleValueResult(output)
}

func findVPCEndpointServiceConfigurationsV2(ctx context.Context, conn *ec2.Client, input *ec2.DescribeVpcEndpointServiceConfigurationsInput) ([]awstypes.ServiceConfiguration, error) {
	var output []awstypes.ServiceConfiguration

	pages := ec2.NewDescribeVpcEndpointServiceConfigurationsPaginator(conn, input)
	for pages.HasMorePages() {
		page, err := pages.NextPage(ctx)

		if err != nil {
			if tfawserr.ErrCodeEquals(err, errCodeInvalidVPCEndpointServiceIdNotFound) {
				return nil, &retry.NotFoundError{
					LastError:   err,
					LastRequest: input,
				}
			}
			return nil, err
		}

		output = append(output, page.ServiceConfigurations...)
	}

	return output, nil
}

// findRouteTableByID returns the route table corresponding to the specified identifier.
// Returns NotFoundError if no route table is found.
func findRouteTableByID(ctx context.Context, conn *ec2.Client, routeTableID string) (*awstypes.RouteTable, error) {
	input := &ec2.DescribeRouteTablesInput{
		RouteTableIds: []string{routeTableID},
	}

	return findRouteTable(ctx, conn, input)
}

// routeFinder returns the route corresponding to the specified destination.
// Returns NotFoundError if no route is found.
type routeFinder func(context.Context, *ec2.Client, string, string) (*awstypes.Route, error)

// findRouteByIPv4Destination returns the route corresponding to the specified IPv4 destination.
// Returns NotFoundError if no route is found.
func findRouteByIPv4Destination(ctx context.Context, conn *ec2.Client, routeTableID, destinationCidr string) (*awstypes.Route, error) {
	routeTable, err := findRouteTableByID(ctx, conn, routeTableID)

	if err != nil {
		return nil, err
	}

	for _, route := range routeTable.Routes {
		if types.CIDRBlocksEqual(aws.ToString(route.DestinationCidrBlock), destinationCidr) {
			return &route, nil
		}
	}

	return nil, &retry.NotFoundError{
		LastError: fmt.Errorf("Route in Route Table (%s) with IPv4 destination (%s) not found", routeTableID, destinationCidr),
	}
}

// findRouteByIPv6Destination returns the route corresponding to the specified IPv6 destination.
// Returns NotFoundError if no route is found.
func findRouteByIPv6Destination(ctx context.Context, conn *ec2.Client, routeTableID, destinationIpv6Cidr string) (*awstypes.Route, error) {
	routeTable, err := findRouteTableByID(ctx, conn, routeTableID)

	if err != nil {
		return nil, err
	}

	for _, route := range routeTable.Routes {
		if types.CIDRBlocksEqual(aws.ToString(route.DestinationIpv6CidrBlock), destinationIpv6Cidr) {
			return &route, nil
		}
	}

	return nil, &retry.NotFoundError{
		LastError: fmt.Errorf("Route in Route Table (%s) with IPv6 destination (%s) not found", routeTableID, destinationIpv6Cidr),
	}
}

// findRouteByPrefixListIDDestination returns the route corresponding to the specified prefix list destination.
// Returns NotFoundError if no route is found.
func findRouteByPrefixListIDDestination(ctx context.Context, conn *ec2.Client, routeTableID, prefixListID string) (*awstypes.Route, error) {
	routeTable, err := findRouteTableByID(ctx, conn, routeTableID)
	if err != nil {
		return nil, err
	}

	for _, route := range routeTable.Routes {
		if aws.ToString(route.DestinationPrefixListId) == prefixListID {
			return &route, nil
		}
	}

	return nil, &retry.NotFoundError{
		LastError: fmt.Errorf("Route in Route Table (%s) with Prefix List ID destination (%s) not found", routeTableID, prefixListID),
	}
}

// findMainRouteTableAssociationByID returns the main route table association corresponding to the specified identifier.
// Returns NotFoundError if no route table association is found.
func findMainRouteTableAssociationByID(ctx context.Context, conn *ec2.Client, associationID string) (*awstypes.RouteTableAssociation, error) {
	association, err := findRouteTableAssociationByID(ctx, conn, associationID)

	if err != nil {
		return nil, err
	}

	if !aws.ToBool(association.Main) {
		return nil, &retry.NotFoundError{
			Message: fmt.Sprintf("%s is not the association with the main route table", associationID),
		}
	}

	return association, err
}

// findMainRouteTableAssociationByVPCID returns the main route table association for the specified VPC.
// Returns NotFoundError if no route table association is found.
func findMainRouteTableAssociationByVPCID(ctx context.Context, conn *ec2.Client, vpcID string) (*awstypes.RouteTableAssociation, error) {
	routeTable, err := findMainRouteTableByVPCID(ctx, conn, vpcID)

	if err != nil {
		return nil, err
	}

	for _, association := range routeTable.Associations {
		if aws.ToBool(association.Main) {
			if association.AssociationState != nil {
				if state := association.AssociationState.State; state == awstypes.RouteTableAssociationStateCodeDisassociated {
					continue
				}
			}

			return &association, nil
		}
	}

	return nil, &retry.NotFoundError{}
}

// findRouteTableAssociationByID returns the route table association corresponding to the specified identifier.
// Returns NotFoundError if no route table association is found.
func findRouteTableAssociationByID(ctx context.Context, conn *ec2.Client, associationID string) (*awstypes.RouteTableAssociation, error) {
	input := &ec2.DescribeRouteTablesInput{
		Filters: newAttributeFilterListV2(map[string]string{
			"association.route-table-association-id": associationID,
		}),
	}

	routeTable, err := findRouteTable(ctx, conn, input)

	if err != nil {
		return nil, err
	}

	for _, association := range routeTable.Associations {
		if aws.ToString(association.RouteTableAssociationId) == associationID {
			if association.AssociationState != nil {
				if state := association.AssociationState.State; state == awstypes.RouteTableAssociationStateCodeDisassociated {
					return nil, &retry.NotFoundError{Message: string(state)}
				}
			}

			return &association, nil
		}
	}

	return nil, &retry.NotFoundError{}
}

// findMainRouteTableByVPCID returns the main route table for the specified VPC.
// Returns NotFoundError if no route table is found.
func findMainRouteTableByVPCID(ctx context.Context, conn *ec2.Client, vpcID string) (*awstypes.RouteTable, error) {
	input := &ec2.DescribeRouteTablesInput{
		Filters: newAttributeFilterListV2(map[string]string{
			"association.main": "true",
			"vpc-id":           vpcID,
		}),
	}

	return findRouteTable(ctx, conn, input)
}

// findVPNGatewayRoutePropagationExists returns NotFoundError if no route propagation for the specified VPN gateway is found.
func findVPNGatewayRoutePropagationExists(ctx context.Context, conn *ec2.Client, routeTableID, gatewayID string) error {
	routeTable, err := findRouteTableByID(ctx, conn, routeTableID)

	if err != nil {
		return err
	}

	for _, v := range routeTable.PropagatingVgws {
		if aws.ToString(v.GatewayId) == gatewayID {
			return nil
		}
	}

	return &retry.NotFoundError{
		LastError: fmt.Errorf("Route Table (%s) VPN Gateway (%s) route propagation not found", routeTableID, gatewayID),
	}
}

func findVPCEndpointServiceConfigurationByIDV2(ctx context.Context, conn *ec2.Client, id string) (*awstypes.ServiceConfiguration, error) {
	input := &ec2.DescribeVpcEndpointServiceConfigurationsInput{
		ServiceIds: []string{id},
	}

	output, err := findVPCEndpointServiceConfigurationV2(ctx, conn, input)

	if err != nil {
		return nil, err
	}

	if state := output.ServiceState; state == awstypes.ServiceStateDeleted || state == awstypes.ServiceStateFailed {
		return nil, &retry.NotFoundError{
			Message:     string(state),
			LastRequest: input,
		}
	}

	// Eventual consistency check.
	if aws.ToString(output.ServiceId) != id {
		return nil, &retry.NotFoundError{
			LastRequest: input,
		}
	}

	return output, nil
}

func findVPCEndpointServicePrivateDNSNameConfigurationByIDV2(ctx context.Context, conn *ec2.Client, id string) (*awstypes.PrivateDnsNameConfiguration, error) {
	out, err := findVPCEndpointServiceConfigurationByIDV2(ctx, conn, id)
	if err != nil {
		return nil, err
	}

	return out.PrivateDnsNameConfiguration, nil
}

func findVPCEndpointServicePermissionsV2(ctx context.Context, conn *ec2.Client, input *ec2.DescribeVpcEndpointServicePermissionsInput) ([]awstypes.AllowedPrincipal, error) {
	var output []awstypes.AllowedPrincipal

	pages := ec2.NewDescribeVpcEndpointServicePermissionsPaginator(conn, input)
	for pages.HasMorePages() {
		page, err := pages.NextPage(ctx)

		if err != nil {
			if tfawserr.ErrCodeEquals(err, errCodeInvalidVPCEndpointServiceIdNotFound) {
				return nil, &retry.NotFoundError{
					LastError:   err,
					LastRequest: input,
				}
			}
			return nil, err
		}

		output = append(output, page.AllowedPrincipals...)
	}

	return output, nil
}

func findVPCEndpointServicePermissionsByServiceIDV2(ctx context.Context, conn *ec2.Client, id string) ([]awstypes.AllowedPrincipal, error) {
	input := &ec2.DescribeVpcEndpointServicePermissionsInput{
		ServiceId: aws.String(id),
	}

	return findVPCEndpointServicePermissionsV2(ctx, conn, input)
}

func findVPCEndpointServicesV2(ctx context.Context, conn *ec2.Client, input *ec2.DescribeVpcEndpointServicesInput) ([]awstypes.ServiceDetail, []string, error) {
	var serviceDetails []awstypes.ServiceDetail
	var serviceNames []string

	err := describeVPCEndpointServicesPages(ctx, conn, input, func(page *ec2.DescribeVpcEndpointServicesOutput, lastPage bool) bool {
		if page == nil {
			return !lastPage
		}

		serviceDetails = append(serviceDetails, page.ServiceDetails...)
		serviceNames = append(serviceNames, page.ServiceNames...)

		return !lastPage
	})

	if tfawserr.ErrCodeEquals(err, errCodeInvalidServiceName) {
		return nil, nil, &retry.NotFoundError{
			LastError:   err,
			LastRequest: input,
		}
	}

	if err != nil {
		return nil, nil, err
	}

	return serviceDetails, serviceNames, nil
}

// findVPCEndpointRouteTableAssociationExistsV2 returns NotFoundError if no association for the specified VPC endpoint and route table IDs is found.
func findVPCEndpointRouteTableAssociationExistsV2(ctx context.Context, conn *ec2.Client, vpcEndpointID string, routeTableID string) error {
	vpcEndpoint, err := findVPCEndpointByIDV2(ctx, conn, vpcEndpointID)

	if err != nil {
		return err
	}

	for _, vpcEndpointRouteTableID := range vpcEndpoint.RouteTableIds {
		if vpcEndpointRouteTableID == routeTableID {
			return nil
		}
	}

	return &retry.NotFoundError{
		LastError: fmt.Errorf("VPC Endpoint (%s) Route Table (%s) Association not found", vpcEndpointID, routeTableID),
	}
}

// findVPCEndpointSecurityGroupAssociationExistsV2 returns NotFoundError if no association for the specified VPC endpoint and security group IDs is found.
func findVPCEndpointSecurityGroupAssociationExistsV2(ctx context.Context, conn *ec2.Client, vpcEndpointID, securityGroupID string) error {
	vpcEndpoint, err := findVPCEndpointByIDV2(ctx, conn, vpcEndpointID)

	if err != nil {
		return err
	}

	for _, group := range vpcEndpoint.Groups {
		if aws.ToString(group.GroupId) == securityGroupID {
			return nil
		}
	}

	return &retry.NotFoundError{
		LastError: fmt.Errorf("VPC Endpoint (%s) Security Group (%s) Association not found", vpcEndpointID, securityGroupID),
	}
}

// findVPCEndpointSubnetAssociationExistsV2 returns NotFoundError if no association for the specified VPC endpoint and subnet IDs is found.
func findVPCEndpointSubnetAssociationExistsV2(ctx context.Context, conn *ec2.Client, vpcEndpointID string, subnetID string) error {
	vpcEndpoint, err := findVPCEndpointByIDV2(ctx, conn, vpcEndpointID)

	if err != nil {
		return err
	}

	for _, vpcEndpointSubnetID := range vpcEndpoint.SubnetIds {
		if vpcEndpointSubnetID == subnetID {
			return nil
		}
	}

	return &retry.NotFoundError{
		LastError: fmt.Errorf("VPC Endpoint (%s) Subnet (%s) Association not found", vpcEndpointID, subnetID),
	}
}

func findVPCEndpointConnectionByServiceIDAndVPCEndpointIDV2(ctx context.Context, conn *ec2.Client, serviceID, vpcEndpointID string) (*awstypes.VpcEndpointConnection, error) {
	input := &ec2.DescribeVpcEndpointConnectionsInput{
		Filters: newAttributeFilterListV2(map[string]string{
			"service-id": serviceID,
			// "InvalidFilter: The filter vpc-endpoint-id  is invalid"
			// "vpc-endpoint-id ": vpcEndpointID,
		}),
	}

	var output *awstypes.VpcEndpointConnection

	pages := ec2.NewDescribeVpcEndpointConnectionsPaginator(conn, input)
	for pages.HasMorePages() {
		page, err := pages.NextPage(ctx)
		if err != nil {
			return nil, err
		}

		for _, v := range page.VpcEndpointConnections {
			v := v
			if aws.ToString(v.VpcEndpointId) == vpcEndpointID {
				output = &v
				break
			}
		}
	}

	if output == nil {
		return nil, tfresource.NewEmptyResultError(input)
	}

	if vpcEndpointState := string(output.VpcEndpointState); vpcEndpointState == vpcEndpointStateDeleted {
		return nil, &retry.NotFoundError{
			Message:     vpcEndpointState,
			LastRequest: input,
		}
	}

	return output, nil
}

func findVPCEndpointConnectionNotificationV2(ctx context.Context, conn *ec2.Client, input *ec2.DescribeVpcEndpointConnectionNotificationsInput) (*awstypes.ConnectionNotification, error) {
	output, err := findVPCEndpointConnectionNotificationsV2(ctx, conn, input)

	if err != nil {
		return nil, err
	}

	return tfresource.AssertSingleValueResult(output)
}

func findVPCEndpointConnectionNotificationsV2(ctx context.Context, conn *ec2.Client, input *ec2.DescribeVpcEndpointConnectionNotificationsInput) ([]awstypes.ConnectionNotification, error) {
	var output []awstypes.ConnectionNotification

	pages := ec2.NewDescribeVpcEndpointConnectionNotificationsPaginator(conn, input)
	for pages.HasMorePages() {
		page, err := pages.NextPage(ctx)

		if err != nil {
			if tfawserr.ErrCodeEquals(err, errCodeInvalidConnectionNotification) {
				return nil, &retry.NotFoundError{
					LastError:   err,
					LastRequest: input,
				}
			}
			return nil, err
		}

		output = append(output, page.ConnectionNotificationSet...)
	}

	return output, nil
}

func findVPCEndpointConnectionNotificationByIDV2(ctx context.Context, conn *ec2.Client, id string) (*awstypes.ConnectionNotification, error) {
	input := &ec2.DescribeVpcEndpointConnectionNotificationsInput{
		ConnectionNotificationId: aws.String(id),
	}

	output, err := findVPCEndpointConnectionNotificationV2(ctx, conn, input)

	if err != nil {
		return nil, err
	}

	// Eventual consistency check.
	if aws.ToString(output.ConnectionNotificationId) != id {
		return nil, &retry.NotFoundError{
			LastRequest: input,
		}
	}

	return output, nil
}

func findVPCEndpointServicePermissionV2(ctx context.Context, conn *ec2.Client, serviceID, principalARN string) (*awstypes.AllowedPrincipal, error) {
	// Applying a server-side filter on "principal" can lead to errors like
	// "An error occurred (InvalidFilter) when calling the DescribeVpcEndpointServicePermissions operation: The filter value arn:aws:iam::123456789012:role/developer contains unsupported characters".
	// Apply the filter client-side.
	input := &ec2.DescribeVpcEndpointServicePermissionsInput{
		ServiceId: aws.String(serviceID),
	}

	allowedPrincipals, err := findVPCEndpointServicePermissionsV2(ctx, conn, input)

	if err != nil {
		return nil, err
	}

	allowedPrincipals = tfslices.Filter(allowedPrincipals, func(v awstypes.AllowedPrincipal) bool {
		return aws.ToString(v.Principal) == principalARN
	})

	return tfresource.AssertSingleValueResult(allowedPrincipals)
}

func findClientVPNEndpoint(ctx context.Context, conn *ec2.Client, input *ec2.DescribeClientVpnEndpointsInput) (*awstypes.ClientVpnEndpoint, error) {
	output, err := findClientVPNEndpoints(ctx, conn, input)

	if err != nil {
		return nil, err
	}

	return tfresource.AssertSingleValueResult(output)
}

func findClientVPNEndpoints(ctx context.Context, conn *ec2.Client, input *ec2.DescribeClientVpnEndpointsInput) ([]awstypes.ClientVpnEndpoint, error) {
	var output []awstypes.ClientVpnEndpoint

	pages := ec2.NewDescribeClientVpnEndpointsPaginator(conn, input)
	for pages.HasMorePages() {
		page, err := pages.NextPage(ctx)

		if tfawserr.ErrCodeEquals(err, errCodeInvalidClientVPNEndpointIdNotFound) {
			return nil, &retry.NotFoundError{
				LastError:   err,
				LastRequest: input,
			}
		}

		if err != nil {
			return nil, err
		}

		output = append(output, page.ClientVpnEndpoints...)
	}

	return output, nil
}

func findClientVPNEndpointByID(ctx context.Context, conn *ec2.Client, id string) (*awstypes.ClientVpnEndpoint, error) {
	input := &ec2.DescribeClientVpnEndpointsInput{
		ClientVpnEndpointIds: []string{id},
	}

	output, err := findClientVPNEndpoint(ctx, conn, input)

	if err != nil {
		return nil, err
	}

	if state := output.Status.Code; state == awstypes.ClientVpnEndpointStatusCodeDeleted {
		return nil, &retry.NotFoundError{
			Message:     string(state),
			LastRequest: input,
		}
	}

	// Eventual consistency check.
	if aws.ToString(output.ClientVpnEndpointId) != id {
		return nil, &retry.NotFoundError{
			LastRequest: input,
		}
	}

	return output, nil
}

func findClientVPNEndpointClientConnectResponseOptionsByID(ctx context.Context, conn *ec2.Client, id string) (*awstypes.ClientConnectResponseOptions, error) {
	output, err := findClientVPNEndpointByID(ctx, conn, id)

	if err != nil {
		return nil, err
	}

	if output.ClientConnectOptions == nil || output.ClientConnectOptions.Status == nil {
		return nil, tfresource.NewEmptyResultError(id)
	}

	return output.ClientConnectOptions, nil
}

func findClientVPNAuthorizationRule(ctx context.Context, conn *ec2.Client, input *ec2.DescribeClientVpnAuthorizationRulesInput) (*awstypes.AuthorizationRule, error) {
	output, err := findClientVPNAuthorizationRules(ctx, conn, input)

	if err != nil {
		return nil, err
	}

	return tfresource.AssertSingleValueResult(output)
}

func findClientVPNAuthorizationRules(ctx context.Context, conn *ec2.Client, input *ec2.DescribeClientVpnAuthorizationRulesInput) ([]awstypes.AuthorizationRule, error) {
	var output []awstypes.AuthorizationRule

	pages := ec2.NewDescribeClientVpnAuthorizationRulesPaginator(conn, input)
	for pages.HasMorePages() {
		page, err := pages.NextPage(ctx)

		if tfawserr.ErrCodeEquals(err, errCodeInvalidClientVPNEndpointIdNotFound) {
			return nil, &retry.NotFoundError{
				LastError:   err,
				LastRequest: input,
			}
		}

		if err != nil {
			return nil, err
		}

		output = append(output, page.AuthorizationRules...)
	}

	return output, nil
}

func findClientVPNAuthorizationRuleByThreePartKey(ctx context.Context, conn *ec2.Client, endpointID, targetNetworkCIDR, accessGroupID string) (*awstypes.AuthorizationRule, error) {
	filters := map[string]string{
		"destination-cidr": targetNetworkCIDR,
	}
	if accessGroupID != "" {
		filters["group-id"] = accessGroupID
	}
	input := &ec2.DescribeClientVpnAuthorizationRulesInput{
		ClientVpnEndpointId: aws.String(endpointID),
		Filters:             newAttributeFilterListV2(filters),
	}

	return findClientVPNAuthorizationRule(ctx, conn, input)
}

func findClientVPNNetworkAssociation(ctx context.Context, conn *ec2.Client, input *ec2.DescribeClientVpnTargetNetworksInput) (*awstypes.TargetNetwork, error) {
	output, err := findClientVPNNetworkAssociations(ctx, conn, input)

	if err != nil {
		return nil, err
	}

	return tfresource.AssertSingleValueResult(output)
}

func findClientVPNNetworkAssociations(ctx context.Context, conn *ec2.Client, input *ec2.DescribeClientVpnTargetNetworksInput) ([]awstypes.TargetNetwork, error) {
	var output []awstypes.TargetNetwork

	pages := ec2.NewDescribeClientVpnTargetNetworksPaginator(conn, input)
	for pages.HasMorePages() {
		page, err := pages.NextPage(ctx)

		if tfawserr.ErrCodeEquals(err, errCodeInvalidClientVPNEndpointIdNotFound, errCodeInvalidClientVPNAssociationIdNotFound) {
			return nil, &retry.NotFoundError{
				LastError:   err,
				LastRequest: input,
			}
		}

		if err != nil {
			return nil, err
		}

		output = append(output, page.ClientVpnTargetNetworks...)
	}

	return output, nil
}

func findClientVPNNetworkAssociationByTwoPartKey(ctx context.Context, conn *ec2.Client, associationID, endpointID string) (*awstypes.TargetNetwork, error) {
	input := &ec2.DescribeClientVpnTargetNetworksInput{
		AssociationIds:      []string{associationID},
		ClientVpnEndpointId: aws.String(endpointID),
	}

	output, err := findClientVPNNetworkAssociation(ctx, conn, input)

	if err != nil {
		return nil, err
	}

	if state := output.Status.Code; state == awstypes.AssociationStatusCodeDisassociated {
		return nil, &retry.NotFoundError{
			Message:     string(state),
			LastRequest: input,
		}
	}

	// Eventual consistency check.
	if aws.ToString(output.ClientVpnEndpointId) != endpointID || aws.ToString(output.AssociationId) != associationID {
		return nil, &retry.NotFoundError{
			LastRequest: input,
		}
	}

	return output, nil
}

func findClientVPNRoute(ctx context.Context, conn *ec2.Client, input *ec2.DescribeClientVpnRoutesInput) (*awstypes.ClientVpnRoute, error) {
	output, err := findClientVPNRoutes(ctx, conn, input)

	if err != nil {
		return nil, err
	}

	return tfresource.AssertSingleValueResult(output)
}

func findClientVPNRoutes(ctx context.Context, conn *ec2.Client, input *ec2.DescribeClientVpnRoutesInput) ([]awstypes.ClientVpnRoute, error) {
	var output []awstypes.ClientVpnRoute

	pages := ec2.NewDescribeClientVpnRoutesPaginator(conn, input)
	for pages.HasMorePages() {
		page, err := pages.NextPage(ctx)

		if tfawserr.ErrCodeEquals(err, errCodeInvalidClientVPNEndpointIdNotFound) {
			return nil, &retry.NotFoundError{
				LastError:   err,
				LastRequest: input,
			}
		}

		if err != nil {
			return nil, err
		}

		output = append(output, page.Routes...)
	}

	return output, nil
}

func findClientVPNRouteByThreePartKey(ctx context.Context, conn *ec2.Client, endpointID, targetSubnetID, destinationCIDR string) (*awstypes.ClientVpnRoute, error) {
	input := &ec2.DescribeClientVpnRoutesInput{
		ClientVpnEndpointId: aws.String(endpointID),
		Filters: newAttributeFilterListV2(map[string]string{
			"destination-cidr": destinationCIDR,
			"target-subnet":    targetSubnetID,
		}),
	}

	return findClientVPNRoute(ctx, conn, input)
}

func findCarrierGateway(ctx context.Context, conn *ec2.Client, input *ec2.DescribeCarrierGatewaysInput) (*awstypes.CarrierGateway, error) {
	output, err := findCarrierGateways(ctx, conn, input)

	if err != nil {
		return nil, err
	}

	return tfresource.AssertSingleValueResult(output)
}

func findCarrierGateways(ctx context.Context, conn *ec2.Client, input *ec2.DescribeCarrierGatewaysInput) ([]awstypes.CarrierGateway, error) {
	var output []awstypes.CarrierGateway

	pages := ec2.NewDescribeCarrierGatewaysPaginator(conn, input)
	for pages.HasMorePages() {
		page, err := pages.NextPage(ctx)

		if tfawserr.ErrCodeEquals(err, errCodeInvalidCarrierGatewayIDNotFound) {
			return nil, &retry.NotFoundError{
				LastError:   err,
				LastRequest: input,
			}
		}

		if err != nil {
			return nil, err
		}

		output = append(output, page.CarrierGateways...)
	}

	return output, nil
}

func findCarrierGatewayByID(ctx context.Context, conn *ec2.Client, id string) (*awstypes.CarrierGateway, error) {
	input := &ec2.DescribeCarrierGatewaysInput{
		CarrierGatewayIds: []string{id},
	}

	output, err := findCarrierGateway(ctx, conn, input)

	if err != nil {
		return nil, err
	}

	if state := output.State; state == awstypes.CarrierGatewayStateDeleted {
		return nil, &retry.NotFoundError{
			Message:     string(state),
			LastRequest: input,
		}
	}

	// Eventual consistency check.
	if aws.ToString(output.CarrierGatewayId) != id {
		return nil, &retry.NotFoundError{
			LastRequest: input,
		}
	}

	return output, nil
}

<<<<<<< HEAD
func FindImages(ctx context.Context, conn *ec2.Client, input *ec2.DescribeImagesInput) ([]awstypes.Image, error) {
	var output []awstypes.Image

	pages := ec2.NewDescribeImagesPaginator(conn, input)
	for pages.HasMorePages() {
		page, err := pages.NextPage(ctx)

		if tfawserr.ErrCodeEquals(err, errCodeInvalidAMIIDNotFound) {
=======
func findVPNConnection(ctx context.Context, conn *ec2.Client, input *ec2.DescribeVpnConnectionsInput) (*awstypes.VpnConnection, error) {
	output, err := findVPNConnections(ctx, conn, input)

	if err != nil {
		return nil, err
	}

	return tfresource.AssertSingleValueResult(output)
}

func findVPNConnections(ctx context.Context, conn *ec2.Client, input *ec2.DescribeVpnConnectionsInput) ([]awstypes.VpnConnection, error) {
	output, err := conn.DescribeVpnConnections(ctx, input)

	if tfawserr.ErrCodeEquals(err, errCodeInvalidVPNConnectionIDNotFound) {
		return nil, &retry.NotFoundError{
			LastError:   err,
			LastRequest: input,
		}
	}

	if err != nil {
		return nil, err
	}

	return output.VpnConnections, nil
}

func findVPNConnectionByID(ctx context.Context, conn *ec2.Client, id string) (*awstypes.VpnConnection, error) {
	input := &ec2.DescribeVpnConnectionsInput{
		VpnConnectionIds: []string{id},
	}

	output, err := findVPNConnection(ctx, conn, input)

	if err != nil {
		return nil, err
	}

	if state := output.State; state == awstypes.VpnStateDeleted {
		return nil, &retry.NotFoundError{
			Message:     string(state),
			LastRequest: input,
		}
	}

	// Eventual consistency check.
	if aws.ToString(output.VpnConnectionId) != id {
		return nil, &retry.NotFoundError{
			LastRequest: input,
		}
	}

	return output, nil
}

func findVPNConnectionRouteByTwoPartKey(ctx context.Context, conn *ec2.Client, vpnConnectionID, cidrBlock string) (*awstypes.VpnStaticRoute, error) {
	input := &ec2.DescribeVpnConnectionsInput{
		Filters: newAttributeFilterListV2(map[string]string{
			"route.destination-cidr-block": cidrBlock,
			"vpn-connection-id":            vpnConnectionID,
		}),
	}

	output, err := findVPNConnection(ctx, conn, input)

	if err != nil {
		return nil, err
	}

	for _, v := range output.Routes {
		if aws.ToString(v.DestinationCidrBlock) == cidrBlock && v.State != awstypes.VpnStateDeleted {
			return &v, nil
		}
	}

	return nil, &retry.NotFoundError{
		LastError: fmt.Errorf("EC2 VPN Connection (%s) Route (%s) not found", vpnConnectionID, cidrBlock),
	}
}

func findVPNGatewayVPCAttachmentByTwoPartKey(ctx context.Context, conn *ec2.Client, vpnGatewayID, vpcID string) (*awstypes.VpcAttachment, error) {
	vpnGateway, err := findVPNGatewayByID(ctx, conn, vpnGatewayID)

	if err != nil {
		return nil, err
	}

	for _, vpcAttachment := range vpnGateway.VpcAttachments {
		if aws.ToString(vpcAttachment.VpcId) == vpcID {
			if state := vpcAttachment.State; state == awstypes.AttachmentStatusDetached {
				return nil, &retry.NotFoundError{
					Message:     string(state),
					LastRequest: vpcID,
				}
			}

			return &vpcAttachment, nil
		}
	}

	return nil, tfresource.NewEmptyResultError(vpcID)
}

func findVPNGateway(ctx context.Context, conn *ec2.Client, input *ec2.DescribeVpnGatewaysInput) (*awstypes.VpnGateway, error) {
	output, err := findVPNGateways(ctx, conn, input)

	if err != nil {
		return nil, err
	}

	return tfresource.AssertSingleValueResult(output)
}

func findVPNGateways(ctx context.Context, conn *ec2.Client, input *ec2.DescribeVpnGatewaysInput) ([]awstypes.VpnGateway, error) {
	output, err := conn.DescribeVpnGateways(ctx, input)

	if tfawserr.ErrCodeEquals(err, errCodeInvalidVPNGatewayIDNotFound) {
		return nil, &retry.NotFoundError{
			LastError:   err,
			LastRequest: input,
		}
	}

	if err != nil {
		return nil, err
	}

	if output == nil {
		return nil, tfresource.NewEmptyResultError(input)
	}

	return output.VpnGateways, nil
}

func findVPNGatewayByID(ctx context.Context, conn *ec2.Client, id string) (*awstypes.VpnGateway, error) {
	input := &ec2.DescribeVpnGatewaysInput{
		VpnGatewayIds: []string{id},
	}

	output, err := findVPNGateway(ctx, conn, input)

	if err != nil {
		return nil, err
	}

	if state := output.State; state == awstypes.VpnStateDeleted {
		return nil, &retry.NotFoundError{
			Message:     string(state),
			LastRequest: input,
		}
	}

	// Eventual consistency check.
	if aws.ToString(output.VpnGatewayId) != id {
		return nil, &retry.NotFoundError{
			LastRequest: input,
		}
	}

	return output, nil
}

func findTransitGatewayAttachmentV2(ctx context.Context, conn *ec2.Client, input *ec2.DescribeTransitGatewayAttachmentsInput) (*awstypes.TransitGatewayAttachment, error) {
	output, err := findTransitGatewayAttachmentsV2(ctx, conn, input)

	if err != nil {
		return nil, err
	}

	return tfresource.AssertSingleValueResult(output)
}

func findTransitGatewayAttachmentsV2(ctx context.Context, conn *ec2.Client, input *ec2.DescribeTransitGatewayAttachmentsInput) ([]awstypes.TransitGatewayAttachment, error) {
	var output []awstypes.TransitGatewayAttachment

	pages := ec2.NewDescribeTransitGatewayAttachmentsPaginator(conn, input)
	for pages.HasMorePages() {
		page, err := pages.NextPage(ctx)

		if tfawserr.ErrCodeEquals(err, errCodeInvalidTransitGatewayAttachmentIDNotFound) {
>>>>>>> 3434906a
			return nil, &retry.NotFoundError{
				LastError:   err,
				LastRequest: input,
			}
		}

		if err != nil {
			return nil, err
		}

<<<<<<< HEAD
		output = append(output, page.Images...)
=======
		output = append(output, page.TransitGatewayAttachments...)
>>>>>>> 3434906a
	}

	return output, nil
}

<<<<<<< HEAD
func FindImage(ctx context.Context, conn *ec2.Client, input *ec2.DescribeImagesInput) (*awstypes.Image, error) {
	output, err := FindImages(ctx, conn, input)
=======
func findCustomerGateway(ctx context.Context, conn *ec2.Client, input *ec2.DescribeCustomerGatewaysInput) (*awstypes.CustomerGateway, error) {
	output, err := findCustomerGateways(ctx, conn, input)
>>>>>>> 3434906a

	if err != nil {
		return nil, err
	}

	return tfresource.AssertSingleValueResult(output)
}

<<<<<<< HEAD
func FindImageByID(ctx context.Context, conn *ec2.Client, id string) (*awstypes.Image, error) {
	input := &ec2.DescribeImagesInput{
		ImageIds: []string{id},
	}

	output, err := FindImage(ctx, conn, input)
=======
func findCustomerGateways(ctx context.Context, conn *ec2.Client, input *ec2.DescribeCustomerGatewaysInput) ([]awstypes.CustomerGateway, error) {
	output, err := conn.DescribeCustomerGateways(ctx, input)

	if tfawserr.ErrCodeEquals(err, errCodeInvalidCustomerGatewayIDNotFound) {
		return nil, &retry.NotFoundError{
			LastError:   err,
			LastRequest: input,
		}
	}

	if err != nil {
		return nil, err
	}

	if output == nil {
		return nil, tfresource.NewEmptyResultError(input)
	}

	return output.CustomerGateways, nil
}

func findCustomerGatewayByID(ctx context.Context, conn *ec2.Client, id string) (*awstypes.CustomerGateway, error) {
	input := &ec2.DescribeCustomerGatewaysInput{
		CustomerGatewayIds: []string{id},
	}

	output, err := findCustomerGateway(ctx, conn, input)
>>>>>>> 3434906a

	if err != nil {
		return nil, err
	}

<<<<<<< HEAD
	if state := output.State; state == awstypes.ImageStateDeregistered {
=======
	if state := aws.ToString(output.State); state == CustomerGatewayStateDeleted {
		return nil, &retry.NotFoundError{
			Message:     state,
			LastRequest: input,
		}
	}

	// Eventual consistency check.
	if aws.ToString(output.CustomerGatewayId) != id {
		return nil, &retry.NotFoundError{
			LastRequest: input,
		}
	}

	return output, nil
}

func findIPAM(ctx context.Context, conn *ec2.Client, input *ec2.DescribeIpamsInput) (*awstypes.Ipam, error) {
	output, err := findIPAMs(ctx, conn, input)

	if err != nil {
		return nil, err
	}

	return tfresource.AssertSingleValueResult(output)
}

func findIPAMs(ctx context.Context, conn *ec2.Client, input *ec2.DescribeIpamsInput) ([]awstypes.Ipam, error) {
	var output []awstypes.Ipam

	pages := ec2.NewDescribeIpamsPaginator(conn, input)
	for pages.HasMorePages() {
		page, err := pages.NextPage(ctx)

		if tfawserr.ErrCodeEquals(err, errCodeInvalidIPAMIdNotFound) {
			return nil, &retry.NotFoundError{
				LastError:   err,
				LastRequest: input,
			}
		}

		if err != nil {
			return nil, err
		}

		output = append(output, page.Ipams...)
	}

	return output, nil
}

func findIPAMByID(ctx context.Context, conn *ec2.Client, id string) (*awstypes.Ipam, error) {
	input := &ec2.DescribeIpamsInput{
		IpamIds: []string{id},
	}

	output, err := findIPAM(ctx, conn, input)

	if err != nil {
		return nil, err
	}

	if state := output.State; state == awstypes.IpamStateDeleteComplete {
>>>>>>> 3434906a
		return nil, &retry.NotFoundError{
			Message:     string(state),
			LastRequest: input,
		}
	}

	// Eventual consistency check.
<<<<<<< HEAD
	if aws.ToString(output.ImageId) != id {
=======
	if aws.ToString(output.IpamId) != id {
>>>>>>> 3434906a
		return nil, &retry.NotFoundError{
			LastRequest: input,
		}
	}

	return output, nil
}

<<<<<<< HEAD
func FindImageAttribute(ctx context.Context, conn *ec2.Client, input *ec2.DescribeImageAttributeInput) (*ec2.DescribeImageAttributeOutput, error) {
	output, err := conn.DescribeImageAttribute(ctx, input)

	if tfawserr.ErrCodeEquals(err, errCodeInvalidAMIIDNotFound, errCodeInvalidAMIIDUnavailable) {
		return nil, &retry.NotFoundError{
			LastError:   err,
=======
func findIPAMPool(ctx context.Context, conn *ec2.Client, input *ec2.DescribeIpamPoolsInput) (*awstypes.IpamPool, error) {
	output, err := findIPAMPools(ctx, conn, input)

	if err != nil {
		return nil, err
	}

	return tfresource.AssertSingleValueResult(output)
}

func findIPAMPools(ctx context.Context, conn *ec2.Client, input *ec2.DescribeIpamPoolsInput) ([]awstypes.IpamPool, error) {
	var output []awstypes.IpamPool

	pages := ec2.NewDescribeIpamPoolsPaginator(conn, input)
	for pages.HasMorePages() {
		page, err := pages.NextPage(ctx)

		if tfawserr.ErrCodeEquals(err, errCodeInvalidIPAMPoolIdNotFound) {
			return nil, &retry.NotFoundError{
				LastError:   err,
				LastRequest: input,
			}
		}

		if err != nil {
			return nil, err
		}

		output = append(output, page.IpamPools...)
	}

	return output, nil
}

func findIPAMPoolByID(ctx context.Context, conn *ec2.Client, id string) (*awstypes.IpamPool, error) {
	input := &ec2.DescribeIpamPoolsInput{
		IpamPoolIds: []string{id},
	}

	output, err := findIPAMPool(ctx, conn, input)

	if err != nil {
		return nil, err
	}

	if state := output.State; state == awstypes.IpamPoolStateDeleteComplete {
		return nil, &retry.NotFoundError{
			Message:     string(state),
			LastRequest: input,
		}
	}

	// Eventual consistency check.
	if aws.ToString(output.IpamPoolId) != id {
		return nil, &retry.NotFoundError{
>>>>>>> 3434906a
			LastRequest: input,
		}
	}

<<<<<<< HEAD
=======
	return output, nil
}

func findIPAMPoolAllocation(ctx context.Context, conn *ec2.Client, input *ec2.GetIpamPoolAllocationsInput) (*awstypes.IpamPoolAllocation, error) {
	output, err := findIPAMPoolAllocations(ctx, conn, input)

>>>>>>> 3434906a
	if err != nil {
		return nil, err
	}

<<<<<<< HEAD
	if output == nil {
		return nil, tfresource.NewEmptyResultError(input)
=======
	return tfresource.AssertSingleValueResult(output)
}

func findIPAMPoolAllocations(ctx context.Context, conn *ec2.Client, input *ec2.GetIpamPoolAllocationsInput) ([]awstypes.IpamPoolAllocation, error) {
	var output []awstypes.IpamPoolAllocation

	pages := ec2.NewGetIpamPoolAllocationsPaginator(conn, input)
	for pages.HasMorePages() {
		page, err := pages.NextPage(ctx)

		if tfawserr.ErrCodeEquals(err, errCodeInvalidIPAMPoolAllocationIdNotFound, errCodeInvalidIPAMPoolIdNotFound) {
			return nil, &retry.NotFoundError{
				LastError:   err,
				LastRequest: input,
			}
		}

		if err != nil {
			return nil, err
		}

		output = append(output, page.IpamPoolAllocations...)
>>>>>>> 3434906a
	}

	return output, nil
}

<<<<<<< HEAD
func FindImageLaunchPermissionsByID(ctx context.Context, conn *ec2.Client, id string) ([]awstypes.LaunchPermission, error) {
	input := &ec2.DescribeImageAttributeInput{
		Attribute: awstypes.ImageAttributeNameLaunchPermission,
		ImageId:   aws.String(id),
	}

	output, err := FindImageAttribute(ctx, conn, input)
=======
func findIPAMPoolAllocationByTwoPartKey(ctx context.Context, conn *ec2.Client, allocationID, poolID string) (*awstypes.IpamPoolAllocation, error) {
	input := &ec2.GetIpamPoolAllocationsInput{
		IpamPoolAllocationId: aws.String(allocationID),
		IpamPoolId:           aws.String(poolID),
	}

	output, err := findIPAMPoolAllocation(ctx, conn, input)
>>>>>>> 3434906a

	if err != nil {
		return nil, err
	}

<<<<<<< HEAD
	if len(output.LaunchPermissions) == 0 {
		return nil, tfresource.NewEmptyResultError(input)
	}

	return output.LaunchPermissions, nil
}

func FindImageLaunchPermission(ctx context.Context, conn *ec2.Client, imageID, accountID, group, organizationARN, organizationalUnitARN string) (*awstypes.LaunchPermission, error) {
	output, err := FindImageLaunchPermissionsByID(ctx, conn, imageID)
=======
	// Eventual consistency check.
	if aws.ToString(output.IpamPoolAllocationId) != allocationID {
		return nil, &retry.NotFoundError{
			LastRequest: input,
		}
	}

	return output, nil
}

func findIPAMPoolCIDR(ctx context.Context, conn *ec2.Client, input *ec2.GetIpamPoolCidrsInput) (*awstypes.IpamPoolCidr, error) {
	output, err := findIPAMPoolCIDRs(ctx, conn, input)
>>>>>>> 3434906a

	if err != nil {
		return nil, err
	}

<<<<<<< HEAD
	for _, v := range output {
		if (accountID != "" && aws.ToString(v.UserId) == accountID) ||
			(group != "" && string(v.Group) == group) ||
			(organizationARN != "" && aws.ToString(v.OrganizationArn) == organizationARN) ||
			(organizationalUnitARN != "" && aws.ToString(v.OrganizationalUnitArn) == organizationalUnitARN) {
			return &v, nil
		}
	}

	return nil, &retry.NotFoundError{}
=======
	return tfresource.AssertSingleValueResult(output)
}

func findIPAMPoolCIDRs(ctx context.Context, conn *ec2.Client, input *ec2.GetIpamPoolCidrsInput) ([]awstypes.IpamPoolCidr, error) {
	var output []awstypes.IpamPoolCidr

	pages := ec2.NewGetIpamPoolCidrsPaginator(conn, input)
	for pages.HasMorePages() {
		page, err := pages.NextPage(ctx)

		if tfawserr.ErrCodeEquals(err, errCodeInvalidIPAMPoolIdNotFound) {
			return nil, &retry.NotFoundError{
				LastError:   err,
				LastRequest: input,
			}
		}

		if err != nil {
			return nil, err
		}

		output = append(output, page.IpamPoolCidrs...)
	}

	return output, nil
}

func findIPAMPoolCIDRByTwoPartKey(ctx context.Context, conn *ec2.Client, cidrBlock, poolID string) (*awstypes.IpamPoolCidr, error) {
	input := &ec2.GetIpamPoolCidrsInput{
		Filters: newAttributeFilterListV2(map[string]string{
			"cidr": cidrBlock,
		}),
		IpamPoolId: aws.String(poolID),
	}

	output, err := findIPAMPoolCIDR(ctx, conn, input)

	if err != nil {
		return nil, err
	}

	if state := output.State; state == awstypes.IpamPoolCidrStateDeprovisioned {
		return nil, &retry.NotFoundError{
			Message:     string(state),
			LastRequest: input,
		}
	}

	// Eventual consistency check.
	if aws.ToString(output.Cidr) != cidrBlock {
		return nil, &retry.NotFoundError{
			LastRequest: input,
		}
	}

	return output, nil
}

func findIPAMPoolCIDRByPoolCIDRIDAndPoolID(ctx context.Context, conn *ec2.Client, poolCIDRID, poolID string) (*awstypes.IpamPoolCidr, error) {
	input := &ec2.GetIpamPoolCidrsInput{
		Filters: newAttributeFilterListV2(map[string]string{
			"ipam-pool-cidr-id": poolCIDRID,
		}),
		IpamPoolId: aws.String(poolID),
	}

	output, err := findIPAMPoolCIDR(ctx, conn, input)

	if err != nil {
		return nil, err
	}

	// Eventual consistency check
	if aws.ToString(output.Cidr) == "" {
		return nil, &retry.NotFoundError{
			LastRequest: input,
		}
	}

	if state := output.State; state == awstypes.IpamPoolCidrStateDeprovisioned {
		return nil, &retry.NotFoundError{
			Message:     string(state),
			LastRequest: input,
		}
	}

	return output, nil
}

func findIPAMResourceDiscovery(ctx context.Context, conn *ec2.Client, input *ec2.DescribeIpamResourceDiscoveriesInput) (*awstypes.IpamResourceDiscovery, error) {
	output, err := findIPAMResourceDiscoveries(ctx, conn, input)

	if err != nil {
		return nil, err
	}

	return tfresource.AssertSingleValueResult(output)
}

func findIPAMResourceDiscoveries(ctx context.Context, conn *ec2.Client, input *ec2.DescribeIpamResourceDiscoveriesInput) ([]awstypes.IpamResourceDiscovery, error) {
	var output []awstypes.IpamResourceDiscovery

	pages := ec2.NewDescribeIpamResourceDiscoveriesPaginator(conn, input)
	for pages.HasMorePages() {
		page, err := pages.NextPage(ctx)

		if tfawserr.ErrCodeEquals(err, errCodeInvalidIPAMResourceDiscoveryIdNotFound) {
			return nil, &retry.NotFoundError{
				LastError:   err,
				LastRequest: input,
			}
		}

		if err != nil {
			return nil, err
		}

		output = append(output, page.IpamResourceDiscoveries...)
	}

	return output, nil
}

func findIPAMResourceDiscoveryByID(ctx context.Context, conn *ec2.Client, id string) (*awstypes.IpamResourceDiscovery, error) {
	input := &ec2.DescribeIpamResourceDiscoveriesInput{
		IpamResourceDiscoveryIds: []string{id},
	}

	output, err := findIPAMResourceDiscovery(ctx, conn, input)

	if err != nil {
		return nil, err
	}

	if state := output.State; state == awstypes.IpamResourceDiscoveryStateDeleteComplete {
		return nil, &retry.NotFoundError{
			Message:     string(state),
			LastRequest: input,
		}
	}

	// Eventual consistency check.
	if aws.ToString(output.IpamResourceDiscoveryId) != id {
		return nil, &retry.NotFoundError{
			LastRequest: input,
		}
	}

	return output, nil
}

func findIPAMResourceDiscoveryAssociation(ctx context.Context, conn *ec2.Client, input *ec2.DescribeIpamResourceDiscoveryAssociationsInput) (*awstypes.IpamResourceDiscoveryAssociation, error) {
	output, err := findIPAMResourceDiscoveryAssociations(ctx, conn, input)

	if err != nil {
		return nil, err
	}

	return tfresource.AssertSingleValueResult(output)
}

func findIPAMResourceDiscoveryAssociations(ctx context.Context, conn *ec2.Client, input *ec2.DescribeIpamResourceDiscoveryAssociationsInput) ([]awstypes.IpamResourceDiscoveryAssociation, error) {
	var output []awstypes.IpamResourceDiscoveryAssociation

	pages := ec2.NewDescribeIpamResourceDiscoveryAssociationsPaginator(conn, input)
	for pages.HasMorePages() {
		page, err := pages.NextPage(ctx)

		if tfawserr.ErrCodeEquals(err, errCodeInvalidIPAMResourceDiscoveryAssociationIdNotFound) {
			return nil, &retry.NotFoundError{
				LastError:   err,
				LastRequest: input,
			}
		}

		if err != nil {
			return nil, err
		}

		output = append(output, page.IpamResourceDiscoveryAssociations...)
	}

	return output, nil
}

func findIPAMResourceDiscoveryAssociationByID(ctx context.Context, conn *ec2.Client, id string) (*awstypes.IpamResourceDiscoveryAssociation, error) {
	input := &ec2.DescribeIpamResourceDiscoveryAssociationsInput{
		IpamResourceDiscoveryAssociationIds: []string{id},
	}

	output, err := findIPAMResourceDiscoveryAssociation(ctx, conn, input)

	if err != nil {
		return nil, err
	}

	if state := output.State; state == awstypes.IpamResourceDiscoveryAssociationStateDisassociateComplete {
		return nil, &retry.NotFoundError{
			Message:     string(state),
			LastRequest: input,
		}
	}

	// Eventual consistency check.
	if aws.ToString(output.IpamResourceDiscoveryAssociationId) != id {
		return nil, &retry.NotFoundError{
			LastRequest: input,
		}
	}

	return output, nil
}

func findIPAMScope(ctx context.Context, conn *ec2.Client, input *ec2.DescribeIpamScopesInput) (*awstypes.IpamScope, error) {
	output, err := findIPAMScopes(ctx, conn, input)

	if err != nil {
		return nil, err
	}

	return tfresource.AssertSingleValueResult(output)
}

func findIPAMScopes(ctx context.Context, conn *ec2.Client, input *ec2.DescribeIpamScopesInput) ([]awstypes.IpamScope, error) {
	var output []awstypes.IpamScope

	pages := ec2.NewDescribeIpamScopesPaginator(conn, input)
	for pages.HasMorePages() {
		page, err := pages.NextPage(ctx)

		if tfawserr.ErrCodeEquals(err, errCodeInvalidIPAMScopeIdNotFound) {
			return nil, &retry.NotFoundError{
				LastError:   err,
				LastRequest: input,
			}
		}

		if err != nil {
			return nil, err
		}

		output = append(output, page.IpamScopes...)
	}

	return output, nil
}

func findIPAMScopeByID(ctx context.Context, conn *ec2.Client, id string) (*awstypes.IpamScope, error) {
	input := &ec2.DescribeIpamScopesInput{
		IpamScopeIds: []string{id},
	}

	output, err := findIPAMScope(ctx, conn, input)

	if err != nil {
		return nil, err
	}

	if state := output.State; state == awstypes.IpamScopeStateDeleteComplete {
		return nil, &retry.NotFoundError{
			Message:     string(state),
			LastRequest: input,
		}
	}

	// Eventual consistency check.
	if aws.ToString(output.IpamScopeId) != id {
		return nil, &retry.NotFoundError{
			LastRequest: input,
		}
	}

	return output, nil
>>>>>>> 3434906a
}<|MERGE_RESOLUTION|>--- conflicted
+++ resolved
@@ -2370,16 +2370,6 @@
 	return output, nil
 }
 
-<<<<<<< HEAD
-func FindImages(ctx context.Context, conn *ec2.Client, input *ec2.DescribeImagesInput) ([]awstypes.Image, error) {
-	var output []awstypes.Image
-
-	pages := ec2.NewDescribeImagesPaginator(conn, input)
-	for pages.HasMorePages() {
-		page, err := pages.NextPage(ctx)
-
-		if tfawserr.ErrCodeEquals(err, errCodeInvalidAMIIDNotFound) {
-=======
 func findVPNConnection(ctx context.Context, conn *ec2.Client, input *ec2.DescribeVpnConnectionsInput) (*awstypes.VpnConnection, error) {
 	output, err := findVPNConnections(ctx, conn, input)
 
@@ -2560,7 +2550,6 @@
 		page, err := pages.NextPage(ctx)
 
 		if tfawserr.ErrCodeEquals(err, errCodeInvalidTransitGatewayAttachmentIDNotFound) {
->>>>>>> 3434906a
 			return nil, &retry.NotFoundError{
 				LastError:   err,
 				LastRequest: input,
@@ -2571,39 +2560,22 @@
 			return nil, err
 		}
 
-<<<<<<< HEAD
-		output = append(output, page.Images...)
-=======
 		output = append(output, page.TransitGatewayAttachments...)
->>>>>>> 3434906a
-	}
-
-	return output, nil
-}
-
-<<<<<<< HEAD
-func FindImage(ctx context.Context, conn *ec2.Client, input *ec2.DescribeImagesInput) (*awstypes.Image, error) {
-	output, err := FindImages(ctx, conn, input)
-=======
+	}
+
+	return output, nil
+}
+
 func findCustomerGateway(ctx context.Context, conn *ec2.Client, input *ec2.DescribeCustomerGatewaysInput) (*awstypes.CustomerGateway, error) {
 	output, err := findCustomerGateways(ctx, conn, input)
->>>>>>> 3434906a
-
-	if err != nil {
-		return nil, err
-	}
-
-	return tfresource.AssertSingleValueResult(output)
-}
-
-<<<<<<< HEAD
-func FindImageByID(ctx context.Context, conn *ec2.Client, id string) (*awstypes.Image, error) {
-	input := &ec2.DescribeImagesInput{
-		ImageIds: []string{id},
-	}
-
-	output, err := FindImage(ctx, conn, input)
-=======
+
+	if err != nil {
+		return nil, err
+	}
+
+	return tfresource.AssertSingleValueResult(output)
+}
+
 func findCustomerGateways(ctx context.Context, conn *ec2.Client, input *ec2.DescribeCustomerGatewaysInput) ([]awstypes.CustomerGateway, error) {
 	output, err := conn.DescribeCustomerGateways(ctx, input)
 
@@ -2631,15 +2603,11 @@
 	}
 
 	output, err := findCustomerGateway(ctx, conn, input)
->>>>>>> 3434906a
-
-	if err != nil {
-		return nil, err
-	}
-
-<<<<<<< HEAD
-	if state := output.State; state == awstypes.ImageStateDeregistered {
-=======
+
+	if err != nil {
+		return nil, err
+	}
+
 	if state := aws.ToString(output.State); state == CustomerGatewayStateDeleted {
 		return nil, &retry.NotFoundError{
 			Message:     state,
@@ -2703,7 +2671,6 @@
 	}
 
 	if state := output.State; state == awstypes.IpamStateDeleteComplete {
->>>>>>> 3434906a
 		return nil, &retry.NotFoundError{
 			Message:     string(state),
 			LastRequest: input,
@@ -2711,27 +2678,15 @@
 	}
 
 	// Eventual consistency check.
-<<<<<<< HEAD
-	if aws.ToString(output.ImageId) != id {
-=======
 	if aws.ToString(output.IpamId) != id {
->>>>>>> 3434906a
-		return nil, &retry.NotFoundError{
-			LastRequest: input,
-		}
-	}
-
-	return output, nil
-}
-
-<<<<<<< HEAD
-func FindImageAttribute(ctx context.Context, conn *ec2.Client, input *ec2.DescribeImageAttributeInput) (*ec2.DescribeImageAttributeOutput, error) {
-	output, err := conn.DescribeImageAttribute(ctx, input)
-
-	if tfawserr.ErrCodeEquals(err, errCodeInvalidAMIIDNotFound, errCodeInvalidAMIIDUnavailable) {
-		return nil, &retry.NotFoundError{
-			LastError:   err,
-=======
+		return nil, &retry.NotFoundError{
+			LastRequest: input,
+		}
+	}
+
+	return output, nil
+}
+
 func findIPAMPool(ctx context.Context, conn *ec2.Client, input *ec2.DescribeIpamPoolsInput) (*awstypes.IpamPool, error) {
 	output, err := findIPAMPools(ctx, conn, input)
 
@@ -2787,28 +2742,20 @@
 	// Eventual consistency check.
 	if aws.ToString(output.IpamPoolId) != id {
 		return nil, &retry.NotFoundError{
->>>>>>> 3434906a
-			LastRequest: input,
-		}
-	}
-
-<<<<<<< HEAD
-=======
+			LastRequest: input,
+		}
+	}
+
 	return output, nil
 }
 
 func findIPAMPoolAllocation(ctx context.Context, conn *ec2.Client, input *ec2.GetIpamPoolAllocationsInput) (*awstypes.IpamPoolAllocation, error) {
 	output, err := findIPAMPoolAllocations(ctx, conn, input)
 
->>>>>>> 3434906a
-	if err != nil {
-		return nil, err
-	}
-
-<<<<<<< HEAD
-	if output == nil {
-		return nil, tfresource.NewEmptyResultError(input)
-=======
+	if err != nil {
+		return nil, err
+	}
+
 	return tfresource.AssertSingleValueResult(output)
 }
 
@@ -2831,13 +2778,398 @@
 		}
 
 		output = append(output, page.IpamPoolAllocations...)
->>>>>>> 3434906a
-	}
-
-	return output, nil
-}
-
-<<<<<<< HEAD
+	}
+
+	return output, nil
+}
+
+func findIPAMPoolAllocationByTwoPartKey(ctx context.Context, conn *ec2.Client, allocationID, poolID string) (*awstypes.IpamPoolAllocation, error) {
+	input := &ec2.GetIpamPoolAllocationsInput{
+		IpamPoolAllocationId: aws.String(allocationID),
+		IpamPoolId:           aws.String(poolID),
+	}
+
+	output, err := findIPAMPoolAllocation(ctx, conn, input)
+
+	if err != nil {
+		return nil, err
+	}
+
+	// Eventual consistency check.
+	if aws.ToString(output.IpamPoolAllocationId) != allocationID {
+		return nil, &retry.NotFoundError{
+			LastRequest: input,
+		}
+	}
+
+	return output, nil
+}
+
+func findIPAMPoolCIDR(ctx context.Context, conn *ec2.Client, input *ec2.GetIpamPoolCidrsInput) (*awstypes.IpamPoolCidr, error) {
+	output, err := findIPAMPoolCIDRs(ctx, conn, input)
+
+	if err != nil {
+		return nil, err
+	}
+
+	return tfresource.AssertSingleValueResult(output)
+}
+
+func findIPAMPoolCIDRs(ctx context.Context, conn *ec2.Client, input *ec2.GetIpamPoolCidrsInput) ([]awstypes.IpamPoolCidr, error) {
+	var output []awstypes.IpamPoolCidr
+
+	pages := ec2.NewGetIpamPoolCidrsPaginator(conn, input)
+	for pages.HasMorePages() {
+		page, err := pages.NextPage(ctx)
+
+		if tfawserr.ErrCodeEquals(err, errCodeInvalidIPAMPoolIdNotFound) {
+			return nil, &retry.NotFoundError{
+				LastError:   err,
+				LastRequest: input,
+			}
+		}
+
+		if err != nil {
+			return nil, err
+		}
+
+		output = append(output, page.IpamPoolCidrs...)
+	}
+
+	return output, nil
+}
+
+func findIPAMPoolCIDRByTwoPartKey(ctx context.Context, conn *ec2.Client, cidrBlock, poolID string) (*awstypes.IpamPoolCidr, error) {
+	input := &ec2.GetIpamPoolCidrsInput{
+		Filters: newAttributeFilterListV2(map[string]string{
+			"cidr": cidrBlock,
+		}),
+		IpamPoolId: aws.String(poolID),
+	}
+
+	output, err := findIPAMPoolCIDR(ctx, conn, input)
+
+	if err != nil {
+		return nil, err
+	}
+
+	if state := output.State; state == awstypes.IpamPoolCidrStateDeprovisioned {
+		return nil, &retry.NotFoundError{
+			Message:     string(state),
+			LastRequest: input,
+		}
+	}
+
+	// Eventual consistency check.
+	if aws.ToString(output.Cidr) != cidrBlock {
+		return nil, &retry.NotFoundError{
+			LastRequest: input,
+		}
+	}
+
+	return output, nil
+}
+
+func findIPAMPoolCIDRByPoolCIDRIDAndPoolID(ctx context.Context, conn *ec2.Client, poolCIDRID, poolID string) (*awstypes.IpamPoolCidr, error) {
+	input := &ec2.GetIpamPoolCidrsInput{
+		Filters: newAttributeFilterListV2(map[string]string{
+			"ipam-pool-cidr-id": poolCIDRID,
+		}),
+		IpamPoolId: aws.String(poolID),
+	}
+
+	output, err := findIPAMPoolCIDR(ctx, conn, input)
+
+	if err != nil {
+		return nil, err
+	}
+
+	// Eventual consistency check
+	if aws.ToString(output.Cidr) == "" {
+		return nil, &retry.NotFoundError{
+			LastRequest: input,
+		}
+	}
+
+	if state := output.State; state == awstypes.IpamPoolCidrStateDeprovisioned {
+		return nil, &retry.NotFoundError{
+			Message:     string(state),
+			LastRequest: input,
+		}
+	}
+
+	return output, nil
+}
+
+func findIPAMResourceDiscovery(ctx context.Context, conn *ec2.Client, input *ec2.DescribeIpamResourceDiscoveriesInput) (*awstypes.IpamResourceDiscovery, error) {
+	output, err := findIPAMResourceDiscoveries(ctx, conn, input)
+
+	if err != nil {
+		return nil, err
+	}
+
+	return tfresource.AssertSingleValueResult(output)
+}
+
+func findIPAMResourceDiscoveries(ctx context.Context, conn *ec2.Client, input *ec2.DescribeIpamResourceDiscoveriesInput) ([]awstypes.IpamResourceDiscovery, error) {
+	var output []awstypes.IpamResourceDiscovery
+
+	pages := ec2.NewDescribeIpamResourceDiscoveriesPaginator(conn, input)
+	for pages.HasMorePages() {
+		page, err := pages.NextPage(ctx)
+
+		if tfawserr.ErrCodeEquals(err, errCodeInvalidIPAMResourceDiscoveryIdNotFound) {
+			return nil, &retry.NotFoundError{
+				LastError:   err,
+				LastRequest: input,
+			}
+		}
+
+		if err != nil {
+			return nil, err
+		}
+
+		output = append(output, page.IpamResourceDiscoveries...)
+	}
+
+	return output, nil
+}
+
+func findIPAMResourceDiscoveryByID(ctx context.Context, conn *ec2.Client, id string) (*awstypes.IpamResourceDiscovery, error) {
+	input := &ec2.DescribeIpamResourceDiscoveriesInput{
+		IpamResourceDiscoveryIds: []string{id},
+	}
+
+	output, err := findIPAMResourceDiscovery(ctx, conn, input)
+
+	if err != nil {
+		return nil, err
+	}
+
+	if state := output.State; state == awstypes.IpamResourceDiscoveryStateDeleteComplete {
+		return nil, &retry.NotFoundError{
+			Message:     string(state),
+			LastRequest: input,
+		}
+	}
+
+	// Eventual consistency check.
+	if aws.ToString(output.IpamResourceDiscoveryId) != id {
+		return nil, &retry.NotFoundError{
+			LastRequest: input,
+		}
+	}
+
+	return output, nil
+}
+
+func findIPAMResourceDiscoveryAssociation(ctx context.Context, conn *ec2.Client, input *ec2.DescribeIpamResourceDiscoveryAssociationsInput) (*awstypes.IpamResourceDiscoveryAssociation, error) {
+	output, err := findIPAMResourceDiscoveryAssociations(ctx, conn, input)
+
+	if err != nil {
+		return nil, err
+	}
+
+	return tfresource.AssertSingleValueResult(output)
+}
+
+func findIPAMResourceDiscoveryAssociations(ctx context.Context, conn *ec2.Client, input *ec2.DescribeIpamResourceDiscoveryAssociationsInput) ([]awstypes.IpamResourceDiscoveryAssociation, error) {
+	var output []awstypes.IpamResourceDiscoveryAssociation
+
+	pages := ec2.NewDescribeIpamResourceDiscoveryAssociationsPaginator(conn, input)
+	for pages.HasMorePages() {
+		page, err := pages.NextPage(ctx)
+
+		if tfawserr.ErrCodeEquals(err, errCodeInvalidIPAMResourceDiscoveryAssociationIdNotFound) {
+			return nil, &retry.NotFoundError{
+				LastError:   err,
+				LastRequest: input,
+			}
+		}
+
+		if err != nil {
+			return nil, err
+		}
+
+		output = append(output, page.IpamResourceDiscoveryAssociations...)
+	}
+
+	return output, nil
+}
+
+func findIPAMResourceDiscoveryAssociationByID(ctx context.Context, conn *ec2.Client, id string) (*awstypes.IpamResourceDiscoveryAssociation, error) {
+	input := &ec2.DescribeIpamResourceDiscoveryAssociationsInput{
+		IpamResourceDiscoveryAssociationIds: []string{id},
+	}
+
+	output, err := findIPAMResourceDiscoveryAssociation(ctx, conn, input)
+
+	if err != nil {
+		return nil, err
+	}
+
+	if state := output.State; state == awstypes.IpamResourceDiscoveryAssociationStateDisassociateComplete {
+		return nil, &retry.NotFoundError{
+			Message:     string(state),
+			LastRequest: input,
+		}
+	}
+
+	// Eventual consistency check.
+	if aws.ToString(output.IpamResourceDiscoveryAssociationId) != id {
+		return nil, &retry.NotFoundError{
+			LastRequest: input,
+		}
+	}
+
+	return output, nil
+}
+
+func findIPAMScope(ctx context.Context, conn *ec2.Client, input *ec2.DescribeIpamScopesInput) (*awstypes.IpamScope, error) {
+	output, err := findIPAMScopes(ctx, conn, input)
+
+	if err != nil {
+		return nil, err
+	}
+
+	return tfresource.AssertSingleValueResult(output)
+}
+
+func findIPAMScopes(ctx context.Context, conn *ec2.Client, input *ec2.DescribeIpamScopesInput) ([]awstypes.IpamScope, error) {
+	var output []awstypes.IpamScope
+
+	pages := ec2.NewDescribeIpamScopesPaginator(conn, input)
+	for pages.HasMorePages() {
+		page, err := pages.NextPage(ctx)
+
+		if tfawserr.ErrCodeEquals(err, errCodeInvalidIPAMScopeIdNotFound) {
+			return nil, &retry.NotFoundError{
+				LastError:   err,
+				LastRequest: input,
+			}
+		}
+
+		if err != nil {
+			return nil, err
+		}
+
+		output = append(output, page.IpamScopes...)
+	}
+
+	return output, nil
+}
+
+func findIPAMScopeByID(ctx context.Context, conn *ec2.Client, id string) (*awstypes.IpamScope, error) {
+	input := &ec2.DescribeIpamScopesInput{
+		IpamScopeIds: []string{id},
+	}
+
+	output, err := findIPAMScope(ctx, conn, input)
+
+	if err != nil {
+		return nil, err
+	}
+
+	if state := output.State; state == awstypes.IpamScopeStateDeleteComplete {
+		return nil, &retry.NotFoundError{
+			Message:     string(state),
+			LastRequest: input,
+		}
+	}
+
+	// Eventual consistency check.
+	if aws.ToString(output.IpamScopeId) != id {
+		return nil, &retry.NotFoundError{
+			LastRequest: input,
+		}
+	}
+
+	return output, nil
+}
+
+func FindImages(ctx context.Context, conn *ec2.Client, input *ec2.DescribeImagesInput) ([]awstypes.Image, error) {
+	var output []awstypes.Image
+
+	pages := ec2.NewDescribeImagesPaginator(conn, input)
+	for pages.HasMorePages() {
+		page, err := pages.NextPage(ctx)
+
+		if tfawserr.ErrCodeEquals(err, errCodeInvalidAMIIDNotFound) {
+			return nil, &retry.NotFoundError{
+				LastError:   err,
+				LastRequest: input,
+			}
+		}
+
+		if err != nil {
+			return nil, err
+		}
+
+		output = append(output, page.Images...)
+	}
+
+	return output, nil
+}
+
+func FindImage(ctx context.Context, conn *ec2.Client, input *ec2.DescribeImagesInput) (*awstypes.Image, error) {
+	output, err := FindImages(ctx, conn, input)
+
+	if err != nil {
+		return nil, err
+	}
+
+	return tfresource.AssertSingleValueResult(output)
+}
+
+func FindImageByID(ctx context.Context, conn *ec2.Client, id string) (*awstypes.Image, error) {
+	input := &ec2.DescribeImagesInput{
+		ImageIds: []string{id},
+	}
+
+	output, err := FindImage(ctx, conn, input)
+
+	if err != nil {
+		return nil, err
+	}
+
+	if state := output.State; state == awstypes.ImageStateDeregistered {
+		return nil, &retry.NotFoundError{
+			Message:     string(state),
+			LastRequest: input,
+		}
+	}
+
+	// Eventual consistency check.
+	if aws.ToString(output.ImageId) != id {
+		return nil, &retry.NotFoundError{
+			LastRequest: input,
+		}
+	}
+
+	return output, nil
+}
+
+func FindImageAttribute(ctx context.Context, conn *ec2.Client, input *ec2.DescribeImageAttributeInput) (*ec2.DescribeImageAttributeOutput, error) {
+	output, err := conn.DescribeImageAttribute(ctx, input)
+
+	if tfawserr.ErrCodeEquals(err, errCodeInvalidAMIIDNotFound, errCodeInvalidAMIIDUnavailable) {
+		return nil, &retry.NotFoundError{
+			LastError:   err,
+			LastRequest: input,
+		}
+	}
+
+	if err != nil {
+		return nil, err
+	}
+
+	if output == nil {
+		return nil, tfresource.NewEmptyResultError(input)
+	}
+
+	return output, nil
+}
+
 func FindImageLaunchPermissionsByID(ctx context.Context, conn *ec2.Client, id string) ([]awstypes.LaunchPermission, error) {
 	input := &ec2.DescribeImageAttributeInput{
 		Attribute: awstypes.ImageAttributeNameLaunchPermission,
@@ -2845,21 +3177,11 @@
 	}
 
 	output, err := FindImageAttribute(ctx, conn, input)
-=======
-func findIPAMPoolAllocationByTwoPartKey(ctx context.Context, conn *ec2.Client, allocationID, poolID string) (*awstypes.IpamPoolAllocation, error) {
-	input := &ec2.GetIpamPoolAllocationsInput{
-		IpamPoolAllocationId: aws.String(allocationID),
-		IpamPoolId:           aws.String(poolID),
-	}
-
-	output, err := findIPAMPoolAllocation(ctx, conn, input)
->>>>>>> 3434906a
-
-	if err != nil {
-		return nil, err
-	}
-
-<<<<<<< HEAD
+
+	if err != nil {
+		return nil, err
+	}
+
 	if len(output.LaunchPermissions) == 0 {
 		return nil, tfresource.NewEmptyResultError(input)
 	}
@@ -2869,26 +3191,11 @@
 
 func FindImageLaunchPermission(ctx context.Context, conn *ec2.Client, imageID, accountID, group, organizationARN, organizationalUnitARN string) (*awstypes.LaunchPermission, error) {
 	output, err := FindImageLaunchPermissionsByID(ctx, conn, imageID)
-=======
-	// Eventual consistency check.
-	if aws.ToString(output.IpamPoolAllocationId) != allocationID {
-		return nil, &retry.NotFoundError{
-			LastRequest: input,
-		}
-	}
-
-	return output, nil
-}
-
-func findIPAMPoolCIDR(ctx context.Context, conn *ec2.Client, input *ec2.GetIpamPoolCidrsInput) (*awstypes.IpamPoolCidr, error) {
-	output, err := findIPAMPoolCIDRs(ctx, conn, input)
->>>>>>> 3434906a
-
-	if err != nil {
-		return nil, err
-	}
-
-<<<<<<< HEAD
+
+	if err != nil {
+		return nil, err
+	}
+
 	for _, v := range output {
 		if (accountID != "" && aws.ToString(v.UserId) == accountID) ||
 			(group != "" && string(v.Group) == group) ||
@@ -2899,279 +3206,4 @@
 	}
 
 	return nil, &retry.NotFoundError{}
-=======
-	return tfresource.AssertSingleValueResult(output)
-}
-
-func findIPAMPoolCIDRs(ctx context.Context, conn *ec2.Client, input *ec2.GetIpamPoolCidrsInput) ([]awstypes.IpamPoolCidr, error) {
-	var output []awstypes.IpamPoolCidr
-
-	pages := ec2.NewGetIpamPoolCidrsPaginator(conn, input)
-	for pages.HasMorePages() {
-		page, err := pages.NextPage(ctx)
-
-		if tfawserr.ErrCodeEquals(err, errCodeInvalidIPAMPoolIdNotFound) {
-			return nil, &retry.NotFoundError{
-				LastError:   err,
-				LastRequest: input,
-			}
-		}
-
-		if err != nil {
-			return nil, err
-		}
-
-		output = append(output, page.IpamPoolCidrs...)
-	}
-
-	return output, nil
-}
-
-func findIPAMPoolCIDRByTwoPartKey(ctx context.Context, conn *ec2.Client, cidrBlock, poolID string) (*awstypes.IpamPoolCidr, error) {
-	input := &ec2.GetIpamPoolCidrsInput{
-		Filters: newAttributeFilterListV2(map[string]string{
-			"cidr": cidrBlock,
-		}),
-		IpamPoolId: aws.String(poolID),
-	}
-
-	output, err := findIPAMPoolCIDR(ctx, conn, input)
-
-	if err != nil {
-		return nil, err
-	}
-
-	if state := output.State; state == awstypes.IpamPoolCidrStateDeprovisioned {
-		return nil, &retry.NotFoundError{
-			Message:     string(state),
-			LastRequest: input,
-		}
-	}
-
-	// Eventual consistency check.
-	if aws.ToString(output.Cidr) != cidrBlock {
-		return nil, &retry.NotFoundError{
-			LastRequest: input,
-		}
-	}
-
-	return output, nil
-}
-
-func findIPAMPoolCIDRByPoolCIDRIDAndPoolID(ctx context.Context, conn *ec2.Client, poolCIDRID, poolID string) (*awstypes.IpamPoolCidr, error) {
-	input := &ec2.GetIpamPoolCidrsInput{
-		Filters: newAttributeFilterListV2(map[string]string{
-			"ipam-pool-cidr-id": poolCIDRID,
-		}),
-		IpamPoolId: aws.String(poolID),
-	}
-
-	output, err := findIPAMPoolCIDR(ctx, conn, input)
-
-	if err != nil {
-		return nil, err
-	}
-
-	// Eventual consistency check
-	if aws.ToString(output.Cidr) == "" {
-		return nil, &retry.NotFoundError{
-			LastRequest: input,
-		}
-	}
-
-	if state := output.State; state == awstypes.IpamPoolCidrStateDeprovisioned {
-		return nil, &retry.NotFoundError{
-			Message:     string(state),
-			LastRequest: input,
-		}
-	}
-
-	return output, nil
-}
-
-func findIPAMResourceDiscovery(ctx context.Context, conn *ec2.Client, input *ec2.DescribeIpamResourceDiscoveriesInput) (*awstypes.IpamResourceDiscovery, error) {
-	output, err := findIPAMResourceDiscoveries(ctx, conn, input)
-
-	if err != nil {
-		return nil, err
-	}
-
-	return tfresource.AssertSingleValueResult(output)
-}
-
-func findIPAMResourceDiscoveries(ctx context.Context, conn *ec2.Client, input *ec2.DescribeIpamResourceDiscoveriesInput) ([]awstypes.IpamResourceDiscovery, error) {
-	var output []awstypes.IpamResourceDiscovery
-
-	pages := ec2.NewDescribeIpamResourceDiscoveriesPaginator(conn, input)
-	for pages.HasMorePages() {
-		page, err := pages.NextPage(ctx)
-
-		if tfawserr.ErrCodeEquals(err, errCodeInvalidIPAMResourceDiscoveryIdNotFound) {
-			return nil, &retry.NotFoundError{
-				LastError:   err,
-				LastRequest: input,
-			}
-		}
-
-		if err != nil {
-			return nil, err
-		}
-
-		output = append(output, page.IpamResourceDiscoveries...)
-	}
-
-	return output, nil
-}
-
-func findIPAMResourceDiscoveryByID(ctx context.Context, conn *ec2.Client, id string) (*awstypes.IpamResourceDiscovery, error) {
-	input := &ec2.DescribeIpamResourceDiscoveriesInput{
-		IpamResourceDiscoveryIds: []string{id},
-	}
-
-	output, err := findIPAMResourceDiscovery(ctx, conn, input)
-
-	if err != nil {
-		return nil, err
-	}
-
-	if state := output.State; state == awstypes.IpamResourceDiscoveryStateDeleteComplete {
-		return nil, &retry.NotFoundError{
-			Message:     string(state),
-			LastRequest: input,
-		}
-	}
-
-	// Eventual consistency check.
-	if aws.ToString(output.IpamResourceDiscoveryId) != id {
-		return nil, &retry.NotFoundError{
-			LastRequest: input,
-		}
-	}
-
-	return output, nil
-}
-
-func findIPAMResourceDiscoveryAssociation(ctx context.Context, conn *ec2.Client, input *ec2.DescribeIpamResourceDiscoveryAssociationsInput) (*awstypes.IpamResourceDiscoveryAssociation, error) {
-	output, err := findIPAMResourceDiscoveryAssociations(ctx, conn, input)
-
-	if err != nil {
-		return nil, err
-	}
-
-	return tfresource.AssertSingleValueResult(output)
-}
-
-func findIPAMResourceDiscoveryAssociations(ctx context.Context, conn *ec2.Client, input *ec2.DescribeIpamResourceDiscoveryAssociationsInput) ([]awstypes.IpamResourceDiscoveryAssociation, error) {
-	var output []awstypes.IpamResourceDiscoveryAssociation
-
-	pages := ec2.NewDescribeIpamResourceDiscoveryAssociationsPaginator(conn, input)
-	for pages.HasMorePages() {
-		page, err := pages.NextPage(ctx)
-
-		if tfawserr.ErrCodeEquals(err, errCodeInvalidIPAMResourceDiscoveryAssociationIdNotFound) {
-			return nil, &retry.NotFoundError{
-				LastError:   err,
-				LastRequest: input,
-			}
-		}
-
-		if err != nil {
-			return nil, err
-		}
-
-		output = append(output, page.IpamResourceDiscoveryAssociations...)
-	}
-
-	return output, nil
-}
-
-func findIPAMResourceDiscoveryAssociationByID(ctx context.Context, conn *ec2.Client, id string) (*awstypes.IpamResourceDiscoveryAssociation, error) {
-	input := &ec2.DescribeIpamResourceDiscoveryAssociationsInput{
-		IpamResourceDiscoveryAssociationIds: []string{id},
-	}
-
-	output, err := findIPAMResourceDiscoveryAssociation(ctx, conn, input)
-
-	if err != nil {
-		return nil, err
-	}
-
-	if state := output.State; state == awstypes.IpamResourceDiscoveryAssociationStateDisassociateComplete {
-		return nil, &retry.NotFoundError{
-			Message:     string(state),
-			LastRequest: input,
-		}
-	}
-
-	// Eventual consistency check.
-	if aws.ToString(output.IpamResourceDiscoveryAssociationId) != id {
-		return nil, &retry.NotFoundError{
-			LastRequest: input,
-		}
-	}
-
-	return output, nil
-}
-
-func findIPAMScope(ctx context.Context, conn *ec2.Client, input *ec2.DescribeIpamScopesInput) (*awstypes.IpamScope, error) {
-	output, err := findIPAMScopes(ctx, conn, input)
-
-	if err != nil {
-		return nil, err
-	}
-
-	return tfresource.AssertSingleValueResult(output)
-}
-
-func findIPAMScopes(ctx context.Context, conn *ec2.Client, input *ec2.DescribeIpamScopesInput) ([]awstypes.IpamScope, error) {
-	var output []awstypes.IpamScope
-
-	pages := ec2.NewDescribeIpamScopesPaginator(conn, input)
-	for pages.HasMorePages() {
-		page, err := pages.NextPage(ctx)
-
-		if tfawserr.ErrCodeEquals(err, errCodeInvalidIPAMScopeIdNotFound) {
-			return nil, &retry.NotFoundError{
-				LastError:   err,
-				LastRequest: input,
-			}
-		}
-
-		if err != nil {
-			return nil, err
-		}
-
-		output = append(output, page.IpamScopes...)
-	}
-
-	return output, nil
-}
-
-func findIPAMScopeByID(ctx context.Context, conn *ec2.Client, id string) (*awstypes.IpamScope, error) {
-	input := &ec2.DescribeIpamScopesInput{
-		IpamScopeIds: []string{id},
-	}
-
-	output, err := findIPAMScope(ctx, conn, input)
-
-	if err != nil {
-		return nil, err
-	}
-
-	if state := output.State; state == awstypes.IpamScopeStateDeleteComplete {
-		return nil, &retry.NotFoundError{
-			Message:     string(state),
-			LastRequest: input,
-		}
-	}
-
-	// Eventual consistency check.
-	if aws.ToString(output.IpamScopeId) != id {
-		return nil, &retry.NotFoundError{
-			LastRequest: input,
-		}
-	}
-
-	return output, nil
->>>>>>> 3434906a
 }