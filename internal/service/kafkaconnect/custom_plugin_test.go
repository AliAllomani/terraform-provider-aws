package kafkaconnect_test

import (
	"context"
	"fmt"
	"testing"

	"github.com/aws/aws-sdk-go/service/kafkaconnect"
	sdkacctest "github.com/hashicorp/terraform-plugin-sdk/v2/helper/acctest"
	"github.com/hashicorp/terraform-plugin-sdk/v2/helper/resource"
	"github.com/hashicorp/terraform-plugin-sdk/v2/terraform"
	"github.com/hashicorp/terraform-provider-aws/internal/acctest"
	"github.com/hashicorp/terraform-provider-aws/internal/conns"
	tfkafkaconnect "github.com/hashicorp/terraform-provider-aws/internal/service/kafkaconnect"
	"github.com/hashicorp/terraform-provider-aws/internal/tfresource"
)

func TestAccKafkaConnectCustomPlugin_basic(t *testing.T) {
	ctx := acctest.Context(t)
	rName := sdkacctest.RandomWithPrefix(acctest.ResourcePrefix)
	resourceName := "aws_mskconnect_custom_plugin.test"

	resource.ParallelTest(t, resource.TestCase{
<<<<<<< HEAD
		PreCheck:                 func() { acctest.PreCheck(ctx, t); acctest.PreCheckPartitionHasService(kafkaconnect.EndpointsID, t) },
=======
		PreCheck:                 func() { acctest.PreCheck(t); acctest.PreCheckPartitionHasService(t, kafkaconnect.EndpointsID) },
>>>>>>> 78d002fe
		ErrorCheck:               acctest.ErrorCheck(t, kafkaconnect.EndpointsID),
		CheckDestroy:             testAccCheckCustomPluginDestroy(ctx),
		ProtoV5ProviderFactories: acctest.ProtoV5ProviderFactories,
		Steps: []resource.TestStep{
			{
				Config: testAccCustomPluginConfig_basic(rName),
				Check: resource.ComposeAggregateTestCheckFunc(
					testAccCheckCustomPluginExists(ctx, resourceName),
					resource.TestCheckResourceAttrSet(resourceName, "arn"),
					resource.TestCheckResourceAttr(resourceName, "content_type", "ZIP"),
					resource.TestCheckResourceAttr(resourceName, "description", ""),
					resource.TestCheckResourceAttrSet(resourceName, "latest_revision"),
					resource.TestCheckResourceAttr(resourceName, "location.#", "1"),
					resource.TestCheckResourceAttr(resourceName, "location.0.s3.#", "1"),
					resource.TestCheckResourceAttrSet(resourceName, "location.0.s3.0.bucket_arn"),
					resource.TestCheckResourceAttrSet(resourceName, "location.0.s3.0.file_key"),
					resource.TestCheckResourceAttr(resourceName, "location.0.s3.0.object_version", ""),
					resource.TestCheckResourceAttr(resourceName, "name", rName),
					resource.TestCheckResourceAttr(resourceName, "state", "ACTIVE"),
				),
			},
			{
				ResourceName:      resourceName,
				ImportState:       true,
				ImportStateVerify: true,
			},
		},
	})
}

func TestAccKafkaConnectCustomPlugin_disappears(t *testing.T) {
	ctx := acctest.Context(t)
	rName := sdkacctest.RandomWithPrefix(acctest.ResourcePrefix)
	resourceName := "aws_mskconnect_custom_plugin.test"

	resource.ParallelTest(t, resource.TestCase{
<<<<<<< HEAD
		PreCheck:                 func() { acctest.PreCheck(ctx, t); acctest.PreCheckPartitionHasService(kafkaconnect.EndpointsID, t) },
=======
		PreCheck:                 func() { acctest.PreCheck(t); acctest.PreCheckPartitionHasService(t, kafkaconnect.EndpointsID) },
>>>>>>> 78d002fe
		ErrorCheck:               acctest.ErrorCheck(t, kafkaconnect.EndpointsID),
		CheckDestroy:             testAccCheckCustomPluginDestroy(ctx),
		ProtoV5ProviderFactories: acctest.ProtoV5ProviderFactories,
		Steps: []resource.TestStep{
			{
				Config: testAccCustomPluginConfig_basic(rName),
				Check: resource.ComposeTestCheckFunc(
					testAccCheckCustomPluginExists(ctx, resourceName),
					acctest.CheckResourceDisappears(ctx, acctest.Provider, tfkafkaconnect.ResourceCustomPlugin(), resourceName),
				),
				ExpectNonEmptyPlan: true,
			},
		},
	})
}

func TestAccKafkaConnectCustomPlugin_description(t *testing.T) {
	ctx := acctest.Context(t)
	rName := sdkacctest.RandomWithPrefix(acctest.ResourcePrefix)
	resourceName := "aws_mskconnect_custom_plugin.test"

	resource.ParallelTest(t, resource.TestCase{
<<<<<<< HEAD
		PreCheck:                 func() { acctest.PreCheck(ctx, t); acctest.PreCheckPartitionHasService(kafkaconnect.EndpointsID, t) },
=======
		PreCheck:                 func() { acctest.PreCheck(t); acctest.PreCheckPartitionHasService(t, kafkaconnect.EndpointsID) },
>>>>>>> 78d002fe
		ErrorCheck:               acctest.ErrorCheck(t, kafkaconnect.EndpointsID),
		CheckDestroy:             testAccCheckCustomPluginDestroy(ctx),
		ProtoV5ProviderFactories: acctest.ProtoV5ProviderFactories,
		Steps: []resource.TestStep{
			{
				Config: testAccCustomPluginConfig_description(rName),
				Check: resource.ComposeTestCheckFunc(
					testAccCheckCustomPluginExists(ctx, resourceName),
					resource.TestCheckResourceAttr(resourceName, "description", "testing"),
				),
			},
			{
				ResourceName:      resourceName,
				ImportState:       true,
				ImportStateVerify: true,
			},
		},
	})
}

func TestAccKafkaConnectCustomPlugin_objectVersion(t *testing.T) {
	ctx := acctest.Context(t)
	rName := sdkacctest.RandomWithPrefix(acctest.ResourcePrefix)
	resourceName := "aws_mskconnect_custom_plugin.test"

	resource.ParallelTest(t, resource.TestCase{
<<<<<<< HEAD
		PreCheck:                 func() { acctest.PreCheck(ctx, t); acctest.PreCheckPartitionHasService(kafkaconnect.EndpointsID, t) },
=======
		PreCheck:                 func() { acctest.PreCheck(t); acctest.PreCheckPartitionHasService(t, kafkaconnect.EndpointsID) },
>>>>>>> 78d002fe
		ErrorCheck:               acctest.ErrorCheck(t, kafkaconnect.EndpointsID),
		CheckDestroy:             testAccCheckCustomPluginDestroy(ctx),
		ProtoV5ProviderFactories: acctest.ProtoV5ProviderFactories,
		Steps: []resource.TestStep{
			{
				Config: testAccCustomPluginConfig_objectVersion(rName),
				Check: resource.ComposeTestCheckFunc(
					testAccCheckCustomPluginExists(ctx, resourceName),
					resource.TestCheckResourceAttrSet(resourceName, "location.0.s3.0.object_version"),
				),
			},
			{
				ResourceName:      resourceName,
				ImportState:       true,
				ImportStateVerify: true,
			},
		},
	})
}

func testAccCheckCustomPluginExists(ctx context.Context, name string) resource.TestCheckFunc {
	return func(s *terraform.State) error {
		rs, ok := s.RootModule().Resources[name]
		if !ok {
			return fmt.Errorf("Not found: %s", name)
		}

		if rs.Primary.ID == "" {
			return fmt.Errorf("No MSK Connect Custom Plugin ID is set")
		}

		conn := acctest.Provider.Meta().(*conns.AWSClient).KafkaConnectConn()

		_, err := tfkafkaconnect.FindCustomPluginByARN(ctx, conn, rs.Primary.ID)

		return err
	}
}

func testAccCheckCustomPluginDestroy(ctx context.Context) resource.TestCheckFunc {
	return func(s *terraform.State) error {
		conn := acctest.Provider.Meta().(*conns.AWSClient).KafkaConnectConn()

		for _, rs := range s.RootModule().Resources {
			if rs.Type != "aws_mskconnect_custom_plugin" {
				continue
			}

			_, err := tfkafkaconnect.FindCustomPluginByARN(ctx, conn, rs.Primary.ID)

			if tfresource.NotFound(err) {
				continue
			}

			if err != nil {
				return err
			}

			return fmt.Errorf("MSK Connect Custom Plugin %s still exists", rs.Primary.ID)
		}

		return nil
	}
}

func testAccCustomPluginBaseConfig(rName string, s3BucketVersioning bool) string {
	return fmt.Sprintf(`
resource "aws_s3_bucket" "test" {
  bucket        = %[1]q
  force_destroy = true
}

resource "aws_s3_bucket_acl" "test" {
  bucket = aws_s3_bucket.test.id
  acl    = "private"
}

resource "aws_s3_bucket_versioning" "test" {
  bucket = aws_s3_bucket_acl.test.bucket

  versioning_configuration {
    status = %[2]t ? "Enabled" : "Suspended"
  }
}

resource "aws_s3_object" "test" {
  bucket = aws_s3_bucket_versioning.test.bucket
  key    = "jcustenborder-kafka-connect-simulator-0.1.120.zip"
  source = "test-fixtures/jcustenborder-kafka-connect-simulator-0.1.120.zip"
}
`, rName, s3BucketVersioning)
}

func testAccCustomPluginConfig_basic(rName string) string {
	return acctest.ConfigCompose(testAccCustomPluginBaseConfig(rName, false), fmt.Sprintf(`
resource "aws_mskconnect_custom_plugin" "test" {
  name         = %[1]q
  content_type = "ZIP"

  location {
    s3 {
      bucket_arn = aws_s3_bucket.test.arn
      file_key   = aws_s3_object.test.key
    }
  }
}
`, rName))
}

func testAccCustomPluginConfig_description(rName string) string {
	return acctest.ConfigCompose(testAccCustomPluginBaseConfig(rName, false), fmt.Sprintf(`
resource "aws_mskconnect_custom_plugin" "test" {
  name         = %[1]q
  content_type = "ZIP"
  description  = "testing"

  location {
    s3 {
      bucket_arn = aws_s3_bucket.test.arn
      file_key   = aws_s3_object.test.key
    }
  }
}
`, rName))
}

func testAccCustomPluginConfig_objectVersion(rName string) string {
	return acctest.ConfigCompose(testAccCustomPluginBaseConfig(rName, true), fmt.Sprintf(`
resource "aws_mskconnect_custom_plugin" "test" {
  name         = %[1]q
  content_type = "ZIP"
  description  = "testing"

  location {
    s3 {
      bucket_arn     = aws_s3_bucket.test.arn
      file_key       = aws_s3_object.test.key
      object_version = aws_s3_object.test.version_id
    }
  }
}
`, rName))
}<|MERGE_RESOLUTION|>--- conflicted
+++ resolved
@@ -21,11 +21,7 @@
 	resourceName := "aws_mskconnect_custom_plugin.test"
 
 	resource.ParallelTest(t, resource.TestCase{
-<<<<<<< HEAD
-		PreCheck:                 func() { acctest.PreCheck(ctx, t); acctest.PreCheckPartitionHasService(kafkaconnect.EndpointsID, t) },
-=======
-		PreCheck:                 func() { acctest.PreCheck(t); acctest.PreCheckPartitionHasService(t, kafkaconnect.EndpointsID) },
->>>>>>> 78d002fe
+		PreCheck:                 func() { acctest.PreCheck(ctx, t); acctest.PreCheckPartitionHasService(t, kafkaconnect.EndpointsID) },
 		ErrorCheck:               acctest.ErrorCheck(t, kafkaconnect.EndpointsID),
 		CheckDestroy:             testAccCheckCustomPluginDestroy(ctx),
 		ProtoV5ProviderFactories: acctest.ProtoV5ProviderFactories,
@@ -62,11 +58,7 @@
 	resourceName := "aws_mskconnect_custom_plugin.test"
 
 	resource.ParallelTest(t, resource.TestCase{
-<<<<<<< HEAD
-		PreCheck:                 func() { acctest.PreCheck(ctx, t); acctest.PreCheckPartitionHasService(kafkaconnect.EndpointsID, t) },
-=======
-		PreCheck:                 func() { acctest.PreCheck(t); acctest.PreCheckPartitionHasService(t, kafkaconnect.EndpointsID) },
->>>>>>> 78d002fe
+		PreCheck:                 func() { acctest.PreCheck(ctx, t); acctest.PreCheckPartitionHasService(t, kafkaconnect.EndpointsID) },
 		ErrorCheck:               acctest.ErrorCheck(t, kafkaconnect.EndpointsID),
 		CheckDestroy:             testAccCheckCustomPluginDestroy(ctx),
 		ProtoV5ProviderFactories: acctest.ProtoV5ProviderFactories,
@@ -89,11 +81,7 @@
 	resourceName := "aws_mskconnect_custom_plugin.test"
 
 	resource.ParallelTest(t, resource.TestCase{
-<<<<<<< HEAD
-		PreCheck:                 func() { acctest.PreCheck(ctx, t); acctest.PreCheckPartitionHasService(kafkaconnect.EndpointsID, t) },
-=======
-		PreCheck:                 func() { acctest.PreCheck(t); acctest.PreCheckPartitionHasService(t, kafkaconnect.EndpointsID) },
->>>>>>> 78d002fe
+		PreCheck:                 func() { acctest.PreCheck(ctx, t); acctest.PreCheckPartitionHasService(t, kafkaconnect.EndpointsID) },
 		ErrorCheck:               acctest.ErrorCheck(t, kafkaconnect.EndpointsID),
 		CheckDestroy:             testAccCheckCustomPluginDestroy(ctx),
 		ProtoV5ProviderFactories: acctest.ProtoV5ProviderFactories,
@@ -120,11 +108,7 @@
 	resourceName := "aws_mskconnect_custom_plugin.test"
 
 	resource.ParallelTest(t, resource.TestCase{
-<<<<<<< HEAD
-		PreCheck:                 func() { acctest.PreCheck(ctx, t); acctest.PreCheckPartitionHasService(kafkaconnect.EndpointsID, t) },
-=======
-		PreCheck:                 func() { acctest.PreCheck(t); acctest.PreCheckPartitionHasService(t, kafkaconnect.EndpointsID) },
->>>>>>> 78d002fe
+		PreCheck:                 func() { acctest.PreCheck(ctx, t); acctest.PreCheckPartitionHasService(t, kafkaconnect.EndpointsID) },
 		ErrorCheck:               acctest.ErrorCheck(t, kafkaconnect.EndpointsID),
 		CheckDestroy:             testAccCheckCustomPluginDestroy(ctx),
 		ProtoV5ProviderFactories: acctest.ProtoV5ProviderFactories,
