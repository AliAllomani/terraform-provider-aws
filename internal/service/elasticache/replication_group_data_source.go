package elasticache

import (
	"fmt"
	"log"
	"strings"

	"github.com/aws/aws-sdk-go/aws"
	"github.com/aws/aws-sdk-go/service/elasticache"
	"github.com/hashicorp/terraform-plugin-sdk/v2/helper/schema"
	"github.com/hashicorp/terraform-provider-aws/internal/conns"
	"github.com/hashicorp/terraform-provider-aws/internal/flex"
)

func DataSourceReplicationGroup() *schema.Resource {
	return &schema.Resource{
		Read: dataSourceReplicationGroupRead,
		Schema: map[string]*schema.Schema{
			"replication_group_id": {
				Type:         schema.TypeString,
				Required:     true,
				ValidateFunc: validateReplicationGroupID,
			},
			"replication_group_description": {
				Type:       schema.TypeString,
				Computed:   true,
				Deprecated: "Use description instead",
			},
			"arn": {
				Type:     schema.TypeString,
				Computed: true,
			},
			"auth_token_enabled": {
				Type:     schema.TypeBool,
				Computed: true,
			},
			"automatic_failover_enabled": {
				Type:     schema.TypeBool,
				Computed: true,
			},
			"description": {
				Type:     schema.TypeString,
				Computed: true,
			},
			"port": {
				Type:     schema.TypeInt,
				Computed: true,
			},
			"configuration_endpoint_address": {
				Type:     schema.TypeString,
				Computed: true,
			},
			"primary_endpoint_address": {
				Type:     schema.TypeString,
				Computed: true,
			},
			"reader_endpoint_address": {
				Type:     schema.TypeString,
				Computed: true,
			},
			"num_cache_clusters": {
				Type:     schema.TypeInt,
				Computed: true,
			},
			"num_node_groups": {
				Type:     schema.TypeInt,
				Computed: true,
			},
			"number_cache_clusters": {
				Type:       schema.TypeInt,
				Computed:   true,
				Deprecated: "Use num_cache_clusters instead",
			},
			"member_clusters": {
				Type:     schema.TypeSet,
				Computed: true,
				Elem:     &schema.Schema{Type: schema.TypeString},
			},
			"multi_az_enabled": {
				Type:     schema.TypeBool,
				Computed: true,
			},
			"node_type": {
				Type:     schema.TypeString,
				Computed: true,
			},
<<<<<<< HEAD
			"log_delivery_configurations": {
				Type:     schema.TypeSet,
				Computed: true,
				Elem: &schema.Resource{
					Schema: map[string]*schema.Schema{
						"destination_type": {
							Type:     schema.TypeString,
							Computed: true,
						},
						"destination": {
							Type:     schema.TypeString,
							Computed: true,
						},
						"log_format": {
							Type:     schema.TypeString,
							Computed: true,
						},
						"log_type": {
							Type:     schema.TypeString,
							Computed: true,
						},
					},
				},
=======
			"replicas_per_node_group": {
				Type:     schema.TypeInt,
				Computed: true,
>>>>>>> f15834b6
			},
			"snapshot_window": {
				Type:     schema.TypeString,
				Computed: true,
			},
			"snapshot_retention_limit": {
				Type:     schema.TypeInt,
				Computed: true,
			},
		},
	}
}

func dataSourceReplicationGroupRead(d *schema.ResourceData, meta interface{}) error {
	conn := meta.(*conns.AWSClient).ElastiCacheConn

	groupID := d.Get("replication_group_id").(string)

	rg, err := FindReplicationGroupByID(conn, groupID)
	if err != nil {
		return fmt.Errorf("error reading ElastiCache Replication Group (%s): %w", groupID, err)
	}

	d.SetId(aws.StringValue(rg.ReplicationGroupId))
	d.Set("description", rg.Description)
	d.Set("replication_group_description", rg.Description)
	d.Set("arn", rg.ARN)
	d.Set("auth_token_enabled", rg.AuthTokenEnabled)

	if rg.AutomaticFailover != nil {
		switch aws.StringValue(rg.AutomaticFailover) {
		case elasticache.AutomaticFailoverStatusDisabled, elasticache.AutomaticFailoverStatusDisabling:
			d.Set("automatic_failover_enabled", false)
		case elasticache.AutomaticFailoverStatusEnabled, elasticache.AutomaticFailoverStatusEnabling:
			d.Set("automatic_failover_enabled", true)
		}
	}

	if rg.MultiAZ != nil {
		switch strings.ToLower(aws.StringValue(rg.MultiAZ)) {
		case elasticache.MultiAZStatusEnabled:
			d.Set("multi_az_enabled", true)
		case elasticache.MultiAZStatusDisabled:
			d.Set("multi_az_enabled", false)
		default:
			log.Printf("Unknown MultiAZ state %q", aws.StringValue(rg.MultiAZ))
		}
	}

	if rg.ConfigurationEndpoint != nil {
		d.Set("port", rg.ConfigurationEndpoint.Port)
		d.Set("configuration_endpoint_address", rg.ConfigurationEndpoint.Address)
	} else {
		if rg.NodeGroups == nil {
			d.SetId("")
			return fmt.Errorf("ElastiCache Replication Group (%s) doesn't have node groups", aws.StringValue(rg.ReplicationGroupId))
		}
		d.Set("port", rg.NodeGroups[0].PrimaryEndpoint.Port)
		d.Set("primary_endpoint_address", rg.NodeGroups[0].PrimaryEndpoint.Address)
		d.Set("reader_endpoint_address", rg.NodeGroups[0].ReaderEndpoint.Address)
	}

	d.Set("num_cache_clusters", len(rg.MemberClusters))
	d.Set("number_cache_clusters", len(rg.MemberClusters))
	if err := d.Set("member_clusters", flex.FlattenStringList(rg.MemberClusters)); err != nil {
		return fmt.Errorf("error setting member_clusters: %w", err)
	}
	d.Set("node_type", rg.CacheNodeType)
<<<<<<< HEAD
	d.Set("log_delivery_configurations", flattenLogDeliveryConfigurations(rg.LogDeliveryConfigurations))
=======
	d.Set("num_node_groups", len(rg.NodeGroups))
	d.Set("replicas_per_node_group", len(rg.NodeGroups[0].NodeGroupMembers)-1)
>>>>>>> f15834b6
	d.Set("snapshot_window", rg.SnapshotWindow)
	d.Set("snapshot_retention_limit", rg.SnapshotRetentionLimit)
	return nil
}<|MERGE_RESOLUTION|>--- conflicted
+++ resolved
@@ -84,7 +84,10 @@
 				Type:     schema.TypeString,
 				Computed: true,
 			},
-<<<<<<< HEAD
+			"replicas_per_node_group": {
+				Type:     schema.TypeInt,
+				Computed: true,
+			},
 			"log_delivery_configurations": {
 				Type:     schema.TypeSet,
 				Computed: true,
@@ -108,11 +111,6 @@
 						},
 					},
 				},
-=======
-			"replicas_per_node_group": {
-				Type:     schema.TypeInt,
-				Computed: true,
->>>>>>> f15834b6
 			},
 			"snapshot_window": {
 				Type:     schema.TypeString,
@@ -181,12 +179,9 @@
 		return fmt.Errorf("error setting member_clusters: %w", err)
 	}
 	d.Set("node_type", rg.CacheNodeType)
-<<<<<<< HEAD
-	d.Set("log_delivery_configurations", flattenLogDeliveryConfigurations(rg.LogDeliveryConfigurations))
-=======
 	d.Set("num_node_groups", len(rg.NodeGroups))
 	d.Set("replicas_per_node_group", len(rg.NodeGroups[0].NodeGroupMembers)-1)
->>>>>>> f15834b6
+	d.Set("log_delivery_configurations", flattenLogDeliveryConfigurations(rg.LogDeliveryConfigurations))
 	d.Set("snapshot_window", rg.SnapshotWindow)
 	d.Set("snapshot_retention_limit", rg.SnapshotRetentionLimit)
 	return nil
