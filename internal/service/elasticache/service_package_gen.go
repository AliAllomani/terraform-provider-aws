// Code generated by internal/generate/servicepackage/main.go; DO NOT EDIT.

package elasticache

import (
	"context"

	aws_sdkv2 "github.com/aws/aws-sdk-go-v2/aws"
	elasticache_sdkv2 "github.com/aws/aws-sdk-go-v2/service/elasticache"
<<<<<<< HEAD
=======
	aws_sdkv1 "github.com/aws/aws-sdk-go/aws"
	session_sdkv1 "github.com/aws/aws-sdk-go/aws/session"
	elasticache_sdkv1 "github.com/aws/aws-sdk-go/service/elasticache"
>>>>>>> 26d1b59b
	"github.com/hashicorp/terraform-plugin-log/tflog"
	"github.com/hashicorp/terraform-provider-aws/internal/conns"
	"github.com/hashicorp/terraform-provider-aws/internal/types"
	"github.com/hashicorp/terraform-provider-aws/names"
)

type servicePackage struct{}

func (p *servicePackage) FrameworkDataSources(ctx context.Context) []*types.ServicePackageFrameworkDataSource {
	return []*types.ServicePackageFrameworkDataSource{}
}

func (p *servicePackage) FrameworkResources(ctx context.Context) []*types.ServicePackageFrameworkResource {
	return []*types.ServicePackageFrameworkResource{
		{
			Factory: newServerlessCacheResource,
			Name:    "Serverless Cache",
			Tags: &types.ServicePackageResourceTags{
				IdentifierAttribute: names.AttrARN,
			},
		},
	}
}

func (p *servicePackage) SDKDataSources(ctx context.Context) []*types.ServicePackageSDKDataSource {
	return []*types.ServicePackageSDKDataSource{
		{
			Factory:  dataSourceCluster,
			TypeName: "aws_elasticache_cluster",
			Name:     "Cluster",
		},
		{
			Factory:  dataSourceReplicationGroup,
			TypeName: "aws_elasticache_replication_group",
			Name:     "Replication Group",
		},
		{
			Factory:  dataSourceSubnetGroup,
			TypeName: "aws_elasticache_subnet_group",
			Name:     "Subnet Group",
		},
		{
			Factory:  dataSourceUser,
			TypeName: "aws_elasticache_user",
			Name:     "User",
		},
	}
}

func (p *servicePackage) SDKResources(ctx context.Context) []*types.ServicePackageSDKResource {
	return []*types.ServicePackageSDKResource{
		{
			Factory:  resourceCluster,
			TypeName: "aws_elasticache_cluster",
			Name:     "Cluster",
			Tags: &types.ServicePackageResourceTags{
				IdentifierAttribute: names.AttrARN,
			},
		},
		{
			Factory:  resourceGlobalReplicationGroup,
			TypeName: "aws_elasticache_global_replication_group",
			Name:     "Global Replication Group",
		},
		{
			Factory:  resourceParameterGroup,
			TypeName: "aws_elasticache_parameter_group",
			Name:     "Parameter Group",
			Tags: &types.ServicePackageResourceTags{
				IdentifierAttribute: names.AttrARN,
			},
		},
		{
			Factory:  resourceReplicationGroup,
			TypeName: "aws_elasticache_replication_group",
			Name:     "Replication Group",
			Tags: &types.ServicePackageResourceTags{
				IdentifierAttribute: names.AttrARN,
			},
		},
		{
			Factory:  resourceSubnetGroup,
			TypeName: "aws_elasticache_subnet_group",
			Name:     "Subnet Group",
			Tags: &types.ServicePackageResourceTags{
				IdentifierAttribute: names.AttrARN,
			},
		},
		{
			Factory:  resourceUser,
			TypeName: "aws_elasticache_user",
			Name:     "User",
			Tags: &types.ServicePackageResourceTags{
				IdentifierAttribute: names.AttrARN,
			},
		},
		{
			Factory:  resourceUserGroup,
			TypeName: "aws_elasticache_user_group",
			Name:     "User Group",
			Tags: &types.ServicePackageResourceTags{
				IdentifierAttribute: names.AttrARN,
			},
		},
		{
			Factory:  resourceUserGroupAssociation,
			TypeName: "aws_elasticache_user_group_association",
			Name:     "User Group Association",
		},
	}
}

func (p *servicePackage) ServicePackageName() string {
	return names.ElastiCache
}

<<<<<<< HEAD
=======
// NewConn returns a new AWS SDK for Go v1 client for this service package's AWS API.
func (p *servicePackage) NewConn(ctx context.Context, config map[string]any) (*elasticache_sdkv1.ElastiCache, error) {
	sess := config[names.AttrSession].(*session_sdkv1.Session)

	cfg := aws_sdkv1.Config{}

	if endpoint := config[names.AttrEndpoint].(string); endpoint != "" {
		tflog.Debug(ctx, "setting endpoint", map[string]any{
			"tf_aws.endpoint": endpoint,
		})
		cfg.Endpoint = aws_sdkv1.String(endpoint)
	} else {
		cfg.EndpointResolver = newEndpointResolverSDKv1(ctx)
	}

	return elasticache_sdkv1.New(sess.Copy(&cfg)), nil
}

>>>>>>> 26d1b59b
// NewClient returns a new AWS SDK for Go v2 client for this service package's AWS API.
func (p *servicePackage) NewClient(ctx context.Context, config map[string]any) (*elasticache_sdkv2.Client, error) {
	cfg := *(config["aws_sdkv2_config"].(*aws_sdkv2.Config))

	return elasticache_sdkv2.NewFromConfig(cfg,
		elasticache_sdkv2.WithEndpointResolverV2(newEndpointResolverSDKv2()),
		withBaseEndpoint(config[names.AttrEndpoint].(string)),
	), nil
}

func ServicePackage(ctx context.Context) conns.ServicePackage {
	return &servicePackage{}
}<|MERGE_RESOLUTION|>--- conflicted
+++ resolved
@@ -7,13 +7,6 @@
 
 	aws_sdkv2 "github.com/aws/aws-sdk-go-v2/aws"
 	elasticache_sdkv2 "github.com/aws/aws-sdk-go-v2/service/elasticache"
-<<<<<<< HEAD
-=======
-	aws_sdkv1 "github.com/aws/aws-sdk-go/aws"
-	session_sdkv1 "github.com/aws/aws-sdk-go/aws/session"
-	elasticache_sdkv1 "github.com/aws/aws-sdk-go/service/elasticache"
->>>>>>> 26d1b59b
-	"github.com/hashicorp/terraform-plugin-log/tflog"
 	"github.com/hashicorp/terraform-provider-aws/internal/conns"
 	"github.com/hashicorp/terraform-provider-aws/internal/types"
 	"github.com/hashicorp/terraform-provider-aws/names"
@@ -129,27 +122,6 @@
 	return names.ElastiCache
 }
 
-<<<<<<< HEAD
-=======
-// NewConn returns a new AWS SDK for Go v1 client for this service package's AWS API.
-func (p *servicePackage) NewConn(ctx context.Context, config map[string]any) (*elasticache_sdkv1.ElastiCache, error) {
-	sess := config[names.AttrSession].(*session_sdkv1.Session)
-
-	cfg := aws_sdkv1.Config{}
-
-	if endpoint := config[names.AttrEndpoint].(string); endpoint != "" {
-		tflog.Debug(ctx, "setting endpoint", map[string]any{
-			"tf_aws.endpoint": endpoint,
-		})
-		cfg.Endpoint = aws_sdkv1.String(endpoint)
-	} else {
-		cfg.EndpointResolver = newEndpointResolverSDKv1(ctx)
-	}
-
-	return elasticache_sdkv1.New(sess.Copy(&cfg)), nil
-}
-
->>>>>>> 26d1b59b
 // NewClient returns a new AWS SDK for Go v2 client for this service package's AWS API.
 func (p *servicePackage) NewClient(ctx context.Context, config map[string]any) (*elasticache_sdkv2.Client, error) {
 	cfg := *(config["aws_sdkv2_config"].(*aws_sdkv2.Config))
