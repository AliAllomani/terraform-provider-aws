package cloudformation

import (
	"context"

	"github.com/aws/aws-sdk-go/aws"
	"github.com/aws/aws-sdk-go/service/cloudformation"
	"github.com/hashicorp/aws-sdk-go-base/v2/awsv1shim/v2/tfawserr"
	"github.com/hashicorp/terraform-plugin-sdk/v2/helper/retry"
	"github.com/hashicorp/terraform-provider-aws/internal/tfresource"
)

func FindChangeSetByStackIDAndChangeSetName(ctx context.Context, conn *cloudformation.CloudFormation, stackID, changeSetName string) (*cloudformation.DescribeChangeSetOutput, error) {
	input := &cloudformation.DescribeChangeSetInput{
		ChangeSetName: aws.String(changeSetName),
		StackName:     aws.String(stackID),
	}

	output, err := conn.DescribeChangeSetWithContext(ctx, input)

	if tfawserr.ErrCodeEquals(err, cloudformation.ErrCodeChangeSetNotFoundException) {
		return nil, &retry.NotFoundError{
			LastError:   err,
			LastRequest: input,
		}
	}

	if err != nil {
		return nil, err
	}

	if output == nil {
		return nil, tfresource.NewEmptyResultError(input)
	}

	return output, nil
}

func FindStackByID(ctx context.Context, conn *cloudformation.CloudFormation, id string) (*cloudformation.Stack, error) {
	input := &cloudformation.DescribeStacksInput{
		StackName: aws.String(id),
	}

	output, err := conn.DescribeStacksWithContext(ctx, input)

	if tfawserr.ErrMessageContains(err, ErrCodeValidationError, "does not exist") {
		return nil, &retry.NotFoundError{
			LastError:   err,
			LastRequest: input,
		}
	}

	if err != nil {
		return nil, err
	}

	if output == nil || len(output.Stacks) == 0 || output.Stacks[0] == nil {
		return nil, tfresource.NewEmptyResultError(input)
	}

	if count := len(output.Stacks); count > 1 {
		return nil, tfresource.NewTooManyResultsError(count, input)
	}

	stack := output.Stacks[0]

	if status := aws.StringValue(stack.StackStatus); status == cloudformation.StackStatusDeleteComplete {
		return nil, &retry.NotFoundError{
			LastRequest: input,
			Message:     status,
		}
	}

	return stack, nil
}

<<<<<<< HEAD
func FindStackInstanceSummariesByOrgIDs(conn *cloudformation.CloudFormation, stackSetName, region, callAs string, orgIDs []string) ([]*cloudformation.StackInstanceSummary, error) {
	input := &cloudformation.ListStackInstancesInput{
		StackInstanceRegion: aws.String(region),
		StackSetName:        aws.String(stackSetName),
	}

	if callAs != "" {
		input.CallAs = aws.String(callAs)
	}

	var result []*cloudformation.StackInstanceSummary

	err := conn.ListStackInstancesPages(input, func(page *cloudformation.ListStackInstancesOutput, lastPage bool) bool {
		if page == nil {
			return !lastPage
		}

		for _, s := range page.Summaries {
			if s == nil {
				continue
			}

			for _, orgID := range orgIDs {
				if aws.StringValue(s.OrganizationalUnitId) == orgID {
					result = append(result, s)
				}
			}

		}

		return !lastPage
	})

	if tfawserr.ErrCodeEquals(err, cloudformation.ErrCodeStackSetNotFoundException) {
		return nil, &resource.NotFoundError{
			LastError:   err,
			LastRequest: input,
		}
	}

	if err != nil {
		return nil, err
	}

	return result, nil
}

func FindStackInstanceAccountIdByOrgIDs(conn *cloudformation.CloudFormation, stackSetName, region, callAs string, orgIDs []string) (string, error) {
=======
func FindStackInstanceAccountIdByOrgIDs(ctx context.Context, conn *cloudformation.CloudFormation, stackSetName, region, callAs string, orgIDs []string) (string, error) {
>>>>>>> 377666ba
	input := &cloudformation.ListStackInstancesInput{
		StackInstanceRegion: aws.String(region),
		StackSetName:        aws.String(stackSetName),
	}

	if callAs != "" {
		input.CallAs = aws.String(callAs)
	}

	var result string

	err := conn.ListStackInstancesPagesWithContext(ctx, input, func(page *cloudformation.ListStackInstancesOutput, lastPage bool) bool {
		if page == nil {
			return !lastPage
		}

		for _, s := range page.Summaries {
			if s == nil {
				continue
			}

			for _, orgID := range orgIDs {
				if aws.StringValue(s.OrganizationalUnitId) == orgID {
					result = aws.StringValue(s.Account)
					return false
				}
			}
		}

		return !lastPage
	})

	if tfawserr.ErrCodeEquals(err, cloudformation.ErrCodeStackSetNotFoundException) {
		return "", &retry.NotFoundError{
			LastError:   err,
			LastRequest: input,
		}
	}

	if err != nil {
		return "", err
	}

	return result, nil
}

func FindStackInstanceByName(ctx context.Context, conn *cloudformation.CloudFormation, stackSetName, accountID, region, callAs string) (*cloudformation.StackInstance, error) {
	input := &cloudformation.DescribeStackInstanceInput{
		StackInstanceAccount: aws.String(accountID),
		StackInstanceRegion:  aws.String(region),
		StackSetName:         aws.String(stackSetName),
	}

	if callAs != "" {
		input.CallAs = aws.String(callAs)
	}

	output, err := conn.DescribeStackInstanceWithContext(ctx, input)

	if tfawserr.ErrCodeEquals(err, cloudformation.ErrCodeStackInstanceNotFoundException) || tfawserr.ErrCodeEquals(err, cloudformation.ErrCodeStackSetNotFoundException) {
		return nil, &retry.NotFoundError{
			LastError:   err,
			LastRequest: input,
		}
	}

	if err != nil {
		return nil, err
	}

	if output == nil || output.StackInstance == nil {
		return nil, tfresource.NewEmptyResultError(input)
	}

	return output.StackInstance, nil
}

func FindStackSetByName(ctx context.Context, conn *cloudformation.CloudFormation, name, callAs string) (*cloudformation.StackSet, error) {
	input := &cloudformation.DescribeStackSetInput{
		StackSetName: aws.String(name),
	}

	if callAs != "" {
		input.CallAs = aws.String(callAs)
	}

	output, err := conn.DescribeStackSetWithContext(ctx, input)

	if tfawserr.ErrCodeEquals(err, cloudformation.ErrCodeStackSetNotFoundException) {
		return nil, &retry.NotFoundError{
			LastError:   err,
			LastRequest: input,
		}
	}

	if err != nil {
		return nil, err
	}

	if output == nil || output.StackSet == nil {
		return nil, tfresource.NewEmptyResultError(input)
	}

	return output.StackSet, nil
}

func FindStackSetOperationByStackSetNameAndOperationID(ctx context.Context, conn *cloudformation.CloudFormation, stackSetName, operationID, callAs string) (*cloudformation.StackSetOperation, error) {
	input := &cloudformation.DescribeStackSetOperationInput{
		OperationId:  aws.String(operationID),
		StackSetName: aws.String(stackSetName),
	}

	if callAs != "" {
		input.CallAs = aws.String(callAs)
	}

	output, err := conn.DescribeStackSetOperationWithContext(ctx, input)

	if tfawserr.ErrCodeEquals(err, cloudformation.ErrCodeOperationNotFoundException) {
		return nil, &retry.NotFoundError{
			LastError:   err,
			LastRequest: input,
		}
	}

	if err != nil {
		return nil, err
	}

	if output == nil || output.StackSetOperation == nil {
		return nil, tfresource.NewEmptyResultError(input)
	}

	return output.StackSetOperation, nil
}

func FindTypeByARN(ctx context.Context, conn *cloudformation.CloudFormation, arn string) (*cloudformation.DescribeTypeOutput, error) {
	input := &cloudformation.DescribeTypeInput{
		Arn: aws.String(arn),
	}

	return FindType(ctx, conn, input)
}

func FindTypeByName(ctx context.Context, conn *cloudformation.CloudFormation, name string) (*cloudformation.DescribeTypeOutput, error) {
	input := &cloudformation.DescribeTypeInput{
		Type:     aws.String(cloudformation.RegistryTypeResource),
		TypeName: aws.String(name),
	}

	return FindType(ctx, conn, input)
}

func FindType(ctx context.Context, conn *cloudformation.CloudFormation, input *cloudformation.DescribeTypeInput) (*cloudformation.DescribeTypeOutput, error) {
	output, err := conn.DescribeTypeWithContext(ctx, input)

	if tfawserr.ErrCodeEquals(err, cloudformation.ErrCodeTypeNotFoundException) {
		return nil, &retry.NotFoundError{
			LastError:   err,
			LastRequest: input,
		}
	}

	if err != nil {
		return nil, err
	}

	if output == nil {
		return nil, tfresource.NewEmptyResultError(input)
	}

	if status := aws.StringValue(output.DeprecatedStatus); status == cloudformation.DeprecatedStatusDeprecated {
		return nil, &retry.NotFoundError{
			LastRequest: input,
			Message:     status,
		}
	}

	return output, nil
}

func FindTypeRegistrationByToken(ctx context.Context, conn *cloudformation.CloudFormation, registrationToken string) (*cloudformation.DescribeTypeRegistrationOutput, error) {
	input := &cloudformation.DescribeTypeRegistrationInput{
		RegistrationToken: aws.String(registrationToken),
	}

	output, err := conn.DescribeTypeRegistrationWithContext(ctx, input)

	if tfawserr.ErrMessageContains(err, cloudformation.ErrCodeCFNRegistryException, "No registration token matches") {
		return nil, &retry.NotFoundError{
			LastError:   err,
			LastRequest: input,
		}
	}

	if err != nil {
		return nil, err
	}

	if output == nil {
		return nil, tfresource.NewEmptyResultError(input)
	}

	return output, nil
}<|MERGE_RESOLUTION|>--- conflicted
+++ resolved
@@ -74,8 +74,7 @@
 	return stack, nil
 }
 
-<<<<<<< HEAD
-func FindStackInstanceSummariesByOrgIDs(conn *cloudformation.CloudFormation, stackSetName, region, callAs string, orgIDs []string) ([]*cloudformation.StackInstanceSummary, error) {
+func FindStackInstanceSummariesByOrgIDs(ctx context.Context, conn *cloudformation.CloudFormation, stackSetName, region, callAs string, orgIDs []string) ([]*cloudformation.StackInstanceSummary, error) {
 	input := &cloudformation.ListStackInstancesInput{
 		StackInstanceRegion: aws.String(region),
 		StackSetName:        aws.String(stackSetName),
@@ -87,7 +86,7 @@
 
 	var result []*cloudformation.StackInstanceSummary
 
-	err := conn.ListStackInstancesPages(input, func(page *cloudformation.ListStackInstancesOutput, lastPage bool) bool {
+	err := conn.ListStackInstancesPagesWithContext(ctx, input, func(page *cloudformation.ListStackInstancesOutput, lastPage bool) bool {
 		if page == nil {
 			return !lastPage
 		}
@@ -109,7 +108,7 @@
 	})
 
 	if tfawserr.ErrCodeEquals(err, cloudformation.ErrCodeStackSetNotFoundException) {
-		return nil, &resource.NotFoundError{
+		return nil, &retry.NotFoundError{
 			LastError:   err,
 			LastRequest: input,
 		}
@@ -122,10 +121,7 @@
 	return result, nil
 }
 
-func FindStackInstanceAccountIdByOrgIDs(conn *cloudformation.CloudFormation, stackSetName, region, callAs string, orgIDs []string) (string, error) {
-=======
 func FindStackInstanceAccountIdByOrgIDs(ctx context.Context, conn *cloudformation.CloudFormation, stackSetName, region, callAs string, orgIDs []string) (string, error) {
->>>>>>> 377666ba
 	input := &cloudformation.ListStackInstancesInput{
 		StackInstanceRegion: aws.String(region),
 		StackSetName:        aws.String(stackSetName),
