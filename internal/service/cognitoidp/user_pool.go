--- conflicted
+++ resolved
@@ -172,6 +172,44 @@
 				Type:     schema.TypeString,
 				Computed: true,
 			},
+			"email_configuration": {
+				Type:             schema.TypeList,
+				Optional:         true,
+				MaxItems:         1,
+				DiffSuppressFunc: verify.SuppressMissingOptionalConfigurationBlock,
+				Elem: &schema.Resource{
+					Schema: map[string]*schema.Schema{
+						"configuration_set": {
+							Type:     schema.TypeString,
+							Optional: true,
+						},
+						"email_sending_account": {
+							Type:             schema.TypeString,
+							Optional:         true,
+							Default:          awstypes.EmailSendingAccountTypeCognitoDefault,
+							ValidateDiagFunc: enum.Validate[awstypes.EmailSendingAccountType](),
+						},
+						"from_email_address": {
+							Type:     schema.TypeString,
+							Optional: true,
+						},
+						"reply_to_email_address": {
+							Type:     schema.TypeString,
+							Optional: true,
+							ValidateFunc: validation.Any(
+								validation.StringInSlice([]string{""}, false),
+								validation.StringMatch(regexache.MustCompile(`[\p{L}\p{M}\p{S}\p{N}\p{P}]+@[\p{L}\p{M}\p{S}\p{N}\p{P}]+`),
+									`must satisfy regular expression pattern: [\p{L}\p{M}\p{S}\p{N}\p{P}]+@[\p{L}\p{M}\p{S}\p{N}\p{P}]+`),
+							),
+						},
+						"source_arn": {
+							Type:         schema.TypeString,
+							Optional:     true,
+							ValidateFunc: verify.ValidARN,
+						},
+					},
+				},
+			},
 			"email_mfa_configuration": {
 				Type:             schema.TypeList,
 				Optional:         true,
@@ -185,7 +223,7 @@
 							ValidateFunc: validation.All(
 								validation.StringLenBetween(6, 20000),
 								validation.StringMatch(regexache.MustCompile(`[\p{L}\p{M}\p{S}\p{N}\p{P}\s*]*\{####\}[\p{L}\p{M}\p{S}\p{N}\p{P}\s*]*`),
-									`must satify regular expression pattern: [\p{L}\p{M}\p{S}\p{N}\p{P}\s*]*\{####\}[\p{L}\p{M}\p{S}\p{N}\p{P}\s*]*`),
+									`must satisfy regular expression pattern: [\p{L}\p{M}\p{S}\p{N}\p{P}\s*]*\{####\}[\p{L}\p{M}\p{S}\p{N}\p{P}\s*]*`),
 							),
 						},
 						"subject": {
@@ -193,44 +231,6 @@
 							Optional: true,
 							ValidateFunc: validation.StringMatch(regexache.MustCompile(`[\p{L}\p{M}\p{S}\p{N}\p{P}\s]+`),
 								`must satisfy regular expression pattern: [\p{L}\p{M}\p{S}\p{N}\p{P}\s]+`),
-						},
-					},
-				},
-			},
-			"email_configuration": {
-				Type:             schema.TypeList,
-				Optional:         true,
-				MaxItems:         1,
-				DiffSuppressFunc: verify.SuppressMissingOptionalConfigurationBlock,
-				Elem: &schema.Resource{
-					Schema: map[string]*schema.Schema{
-						"configuration_set": {
-							Type:     schema.TypeString,
-							Optional: true,
-						},
-						"email_sending_account": {
-							Type:             schema.TypeString,
-							Optional:         true,
-							Default:          awstypes.EmailSendingAccountTypeCognitoDefault,
-							ValidateDiagFunc: enum.Validate[awstypes.EmailSendingAccountType](),
-						},
-						"from_email_address": {
-							Type:     schema.TypeString,
-							Optional: true,
-						},
-						"reply_to_email_address": {
-							Type:     schema.TypeString,
-							Optional: true,
-							ValidateFunc: validation.Any(
-								validation.StringInSlice([]string{""}, false),
-								validation.StringMatch(regexache.MustCompile(`[\p{L}\p{M}\p{S}\p{N}\p{P}]+@[\p{L}\p{M}\p{S}\p{N}\p{P}]+`),
-									`must satisfy regular expression pattern: [\p{L}\p{M}\p{S}\p{N}\p{P}]+@[\p{L}\p{M}\p{S}\p{N}\p{P}]+`),
-							),
-						},
-						"source_arn": {
-							Type:         schema.TypeString,
-							Optional:     true,
-							ValidateFunc: verify.ValidARN,
 						},
 					},
 				},
@@ -871,7 +871,7 @@
 		}
 
 		if v := d.Get("email_mfa_configuration").([]interface{}); len(v) > 0 && v[0] != nil {
-			input.EmailMfaConfiguration = expandEmailMFAConfiguration(v)
+			input.EmailMfaConfiguration = expandEmailMFAConfigType(v)
 		}
 
 		if v := d.Get("sms_configuration").([]interface{}); len(v) > 0 && v[0] != nil {
@@ -987,18 +987,15 @@
 		return sdkdiag.AppendErrorf(diags, "reading Cognito User Pool (%s) MFA configuration: %s", d.Id(), err)
 	}
 
+	if err := d.Set("email_mfa_configuration", flattenEmailMFAConfigType(output.EmailMfaConfiguration)); err != nil {
+		return sdkdiag.AppendErrorf(diags, "setting email_mfa_configuration: %s", err)
+	}
 	d.Set("mfa_configuration", output.MfaConfiguration)
 	if err := d.Set("software_token_mfa_configuration", flattenSoftwareTokenMFAConfigType(output.SoftwareTokenMfaConfiguration)); err != nil {
 		return sdkdiag.AppendErrorf(diags, "setting software_token_mfa_configuration: %s", err)
 	}
-
-<<<<<<< HEAD
-	if err := d.Set("email_mfa_configuration", flattenEmailMFAConfigurationType(output.EmailMfaConfiguration)); err != nil {
-		return sdkdiag.AppendErrorf(diags, "setting email_mfa_configuration: %s", err)
-=======
 	if err := d.Set("web_authn_configuration", flattenWebAuthnConfigType(output.WebAuthnConfiguration)); err != nil {
 		return sdkdiag.AppendErrorf(diags, "setting web_authn_configuration: %s", err)
->>>>>>> 2afc9cf9
 	}
 
 	return diags
@@ -1010,20 +1007,17 @@
 
 	// MFA updates.
 	if d.HasChanges(
+		"email_mfa_configuration",
 		"mfa_configuration",
 		"sms_authentication_message",
 		"sms_configuration",
 		"software_token_mfa_configuration",
-<<<<<<< HEAD
-		"email_mfa_configuration",
-=======
 		"web_authn_configuration",
->>>>>>> 2afc9cf9
 	) {
 		mfaConfiguration := awstypes.UserPoolMfaType(d.Get("mfa_configuration").(string))
 		input := &cognitoidentityprovider.SetUserPoolMfaConfigInput{
 			MfaConfiguration:              mfaConfiguration,
-			EmailMfaConfiguration:         expandEmailMFAConfiguration(d.Get("email_mfa_configuration").([]interface{})),
+			EmailMfaConfiguration:         expandEmailMFAConfigType(d.Get("email_mfa_configuration").([]interface{})),
 			SoftwareTokenMfaConfiguration: expandSoftwareTokenMFAConfigType(d.Get("software_token_mfa_configuration").([]interface{})),
 			UserPoolId:                    aws.String(d.Id()),
 			WebAuthnConfiguration:         expandWebAuthnConfigurationConfigType(d.Get("web_authn_configuration").([]interface{})),
@@ -1352,7 +1346,7 @@
 	return output, nil
 }
 
-func expandEmailMFAConfiguration(tfList []interface{}) *awstypes.EmailMfaConfigType {
+func expandEmailMFAConfigType(tfList []interface{}) *awstypes.EmailMfaConfigType {
 	if len(tfList) == 0 || tfList[0] == nil {
 		return nil
 	}
@@ -1370,6 +1364,7 @@
 
 	return apiObject
 }
+
 func expandSMSConfigurationType(tfList []interface{}) *awstypes.SmsConfigurationType {
 	if len(tfList) == 0 || tfList[0] == nil {
 		return nil
@@ -1450,7 +1445,7 @@
 	return []interface{}{tfMap}
 }
 
-func flattenEmailMFAConfigurationType(apiObject *awstypes.EmailMfaConfigType) []interface{} {
+func flattenEmailMFAConfigType(apiObject *awstypes.EmailMfaConfigType) []interface{} {
 	if apiObject == nil {
 		return nil
 	}
