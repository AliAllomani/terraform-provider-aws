---
subcategory: "Lambda"
layout: "aws"
page_title: "AWS: aws_lambda_function"
description: |-
  Provides a Lambda Function data source.
---

# aws_lambda_function

Provides information about a Lambda Function.

## Example Usage

```terraform
variable "function_name" {
  type = string
}

data "aws_lambda_function" "existing" {
  function_name = var.function_name
}
```

## Argument Reference

The following arguments are supported:

* `function_name` - (Required) Name of the lambda function.
* `qualifier` - (Optional) Alias name or version number of the lambda functionE.g., `$LATEST`, `my-alias`, or `1`

## Attributes Reference

In addition to all arguments above, the following attributes are exported:

* `architectures` - Instruction set architecture for the Lambda function.
* `arn` - Unqualified (no `:QUALIFIER` or `:VERSION` suffix) ARN identifying your Lambda Function. See also `qualified_arn`.
* `code_signing_config_arn` - ARN for a Code Signing Configuration.
* `dead_letter_config` - Configure the function's *dead letter queue*.
* `description` - Description of what your Lambda Function does.
* `environment` - Lambda environment's configuration settings.
* `ephemeral_storage` - Amount of Ephemeral storage(`/tmp`) allocated for the Lambda Function.
* `file_system_config` - Connection settings for an Amazon EFS file system.
* `handler` - Function entrypoint in your code.
* `image_uri` - URI of the container image.
* `invoke_arn` - ARN to be used for invoking Lambda Function from API Gateway.
* `kms_key_arn` - ARN for the KMS encryption key.
* `last_modified` - Date this resource was last modified.
* `layers` - List of Lambda Layer ARNs attached to your Lambda Function.
* `memory_size` - Amount of memory in MB your Lambda Function can use at runtime.
* `qualified_arn` - Qualified (`:QUALIFIER` or `:VERSION` suffix) ARN identifying your Lambda Function. See also `arn`.
* `reserved_concurrent_executions` - The amount of reserved concurrent executions for this lambda function or `-1` if unreserved.
* `role` - IAM role attached to the Lambda Function.
* `runtime` - Runtime environment for the Lambda function.
* `signing_job_arn` - ARN of a signing job.
* `signing_profile_version_arn` - The ARN for a signing profile version.
* `source_code_hash` - Base64-encoded representation of raw SHA-256 sum of the zip file.
* `source_code_size` - Size in bytes of the function .zip file.
* `timeout` - Function execution time at which Lambda should terminate the function.
* `tracing_config` - Tracing settings of the function.
<<<<<<< HEAD
* `version` - The latest published version of the Lambda function. For unpublished lambda function, version is set to `$LATEST`.
=======
* `version` - Version of the Lambda function.
>>>>>>> 0433b0e7
* `vpc_config` - VPC configuration associated with your Lambda function.<|MERGE_RESOLUTION|>--- conflicted
+++ resolved
@@ -58,9 +58,5 @@
 * `source_code_size` - Size in bytes of the function .zip file.
 * `timeout` - Function execution time at which Lambda should terminate the function.
 * `tracing_config` - Tracing settings of the function.
-<<<<<<< HEAD
 * `version` - The latest published version of the Lambda function. For unpublished lambda function, version is set to `$LATEST`.
-=======
-* `version` - Version of the Lambda function.
->>>>>>> 0433b0e7
 * `vpc_config` - VPC configuration associated with your Lambda function.